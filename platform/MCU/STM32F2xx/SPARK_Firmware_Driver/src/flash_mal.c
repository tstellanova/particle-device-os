--- conflicted
+++ resolved
@@ -612,7 +612,6 @@
 }
 
 //This function called in bootloader to perform the memory update process
-<<<<<<< HEAD
 bool FLASH_UpdateModules(void (*flashModulesCallback)(bool isUpdating))
 {
     // Copy module info from DCT before updating any modules, since bootloader might load DCT
@@ -633,42 +632,6 @@
             if (dct_write_app_data(&magic_number, dct_offs + offsetof(platform_flash_modules_t, magicNumber),
                     sizeof(magic_number)) != 0) {
                 return false;
-=======
-void FLASH_UpdateModules(void (*flashModulesCallback)(bool isUpdating))
-{
-    //slot 0 is reserved for factory reset module so start from flash_module_index = 1
-    for (size_t flash_module_index = GEN_START_SLOT; flash_module_index < MAX_MODULES_SLOT; flash_module_index++)
-    {
-        const size_t offs = flash_module_index * sizeof(platform_flash_modules_t) + DCT_FLASH_MODULES_OFFSET;
-        platform_flash_modules_t flash_module;
-        dct_read_app_data_copy(offs, &flash_module, sizeof(flash_module));
-        if(flash_module.magicNumber == 0xABCD)
-        {
-            //Turn On RGB_COLOR_MAGENTA toggling during flash updating
-            if(flashModulesCallback)
-            {
-                flashModulesCallback(true);
-            }
-
-            //Copy memory from source to destination based on flash device id
-            FLASH_CopyMemory(flash_module.sourceDeviceID,
-                             flash_module.sourceAddress,
-                             flash_module.destinationDeviceID,
-                             flash_module.destinationAddress,
-                             flash_module.length,
-                             flash_module.module_function,
-                             flash_module.flags);
-
-            // Clear flash module info
-            // FIXME: There's no function that acts as memset() for DCT
-            const char data[sizeof(platform_flash_modules_t)] = { 0 };
-            dct_write_app_data(data, offs, sizeof(data));
-
-            if(flashModulesCallback)
-            {
-                //Turn Off RGB_COLOR_MAGENTA toggling
-                flashModulesCallback(false);
->>>>>>> 92687250
             }
             ++slot_count;
         }
