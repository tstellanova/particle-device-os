--- conflicted
+++ resolved
@@ -65,7 +65,7 @@
 
 //Push Buttons
 #define BUTTONn                             1
-#if (SPARK_PRODUCT_ID == 4)
+#if (PLATFORM_ID == 4)
 #define BUTTON1_GPIO_PIN                    GPIO_Pin_2
 #define BUTTON1_GPIO_PORT                   GPIOC
 #define BUTTON1_GPIO_CLK                    RCC_AHB1Periph_GPIOC
@@ -78,7 +78,7 @@
 #define BUTTON1_EXTI_IRQn                   EXTI2_IRQn
 #define BUTTON1_EXTI_IRQ_PRIORITY           7
 #define	BUTTON1_EXTI_TRIGGER		        EXTI_Trigger_Falling
-#elif (SPARK_PRODUCT_ID == 5 || SPARK_PRODUCT_ID == 6)
+#elif (PLATFORM_ID == 5 || PLATFORM_ID == 6)
 #define BUTTON1_GPIO_PIN                    GPIO_Pin_7
 #define BUTTON1_GPIO_PORT                   GPIOC
 #define BUTTON1_GPIO_CLK                    RCC_AHB1Periph_GPIOC
@@ -96,14 +96,14 @@
 #define UI_TIMER_FREQUENCY                  100	/* 100Hz -> 10ms */
 #define BUTTON_DEBOUNCE_INTERVAL            1000 / UI_TIMER_FREQUENCY
 
-#if (SPARK_PRODUCT_ID == 5)
+#if (PLATFORM_ID == 5)
 //BM-14 uses USB_OTG_FS peripheral
 #define USE_USB_OTG_FS
 //BM-14 has serial flash
 #define USE_SERIAL_FLASH
 //On Pigtail board with BM-14, RGB lines are reversed
 #define RGB_LINES_REVERSED
-#elif (SPARK_PRODUCT_ID == 4 || SPARK_PRODUCT_ID == 6)
+#elif (PLATFORM_ID == 4 || PLATFORM_ID == 6)
 //BM-09 uses USB_OTG_HS peripheral
 #define USE_USB_OTG_HS
 #endif
@@ -171,25 +171,16 @@
 #define PREPSTRING2(x) #x
 #define PREPSTRING(x) PREPSTRING2(x)
 
-<<<<<<< HEAD
-#if SPARK_PRODUCT_ID < 2
+#if PLATFORM_ID < 2
 #define INTERNAL_FLASH_SIZE                 (0x20000)
-#elif SPARK_PRODUCT_ID == 2
+#elif PLATFORM_ID == 2
     #define INTERNAL_FLASH_SIZE             (0x40000)
-#elif SPARK_PRODUCT_ID == 4
+#elif PLATFORM_ID == 4
     #define INTERNAL_FLASH_SIZE             (0x100000)
-#elif SPARK_PRODUCT_ID == 5
+#elif PLATFORM_ID == 5
     #define INTERNAL_FLASH_SIZE             (0x100000)
-#elif SPARK_PRODUCT_ID == 6
+#elif PLATFORM_ID == 6
     #define INTERNAL_FLASH_SIZE             (0x100000)
-=======
-#if PLATFORM_ID < 2
-#define INTERNAL_FLASH_SIZE     (0x20000)
-#elif PLATFORM_ID == 2
-    #define INTERNAL_FLASH_SIZE (0x40000)
-#elif PLATFORM_ID == 4
-    #define INTERNAL_FLASH_SIZE (0x100000)
->>>>>>> 382e38f3
 #else
     #pragma message "PLATFORM_ID is " PREPSTRING(PLATFORM_ID)
     #error "Unknown PLATFORM_ID"
