/*
 * Copyright (c) 2018 Particle Industries, Inc.  All rights reserved.
 *
 * This library is free software; you can redistribute it and/or
 * modify it under the terms of the GNU Lesser General Public
 * License as published by the Free Software Foundation, either
 * version 3 of the License, or (at your option) any later version.
 *
 * This library is distributed in the hope that it will be useful,
 * but WITHOUT ANY WARRANTY; without even the implied warranty of
 * MERCHANTABILITY or FITNESS FOR A PARTICULAR PURPOSE.  See the GNU
 * Lesser General Public License for more details.
 *
 * You should have received a copy of the GNU Lesser General Public
 * License along with this library; if not, see <http://www.gnu.org/licenses/>.
 */

#include <stdint.h>
#include "hw_config.h"
#include "nrf52840.h"
#include "service_debug.h"
/* This is a legacy header */
#include "nrf_drv_clock.h"
/* This is a legacy header */
#include "nrf_drv_power.h"

#ifdef SOFTDEVICE_PRESENT
#include "nrf_sdh.h"
#include "nrf_sdh_soc.h"
#endif

uint8_t USE_SYSTEM_FLAGS;
uint16_t tempFlag;

button_config_t HAL_Buttons[] = {
    {
        .active = 0,
        .pin = BUTTON1_GPIO_PIN,
        .mode = BUTTON1_GPIO_MODE,
        .pupd = BUTTON1_GPIO_PUPD,
        .debounce_time = 0,

        .event_in = BUTTON1_GPIOTE_EVENT_IN,
        .event_channel = BUTTON1_GPIOTE_EVENT_CHANNEL,
        .int_mask = BUTTON1_GPIOTE_INT_MASK,
        .int_trigger = BUTTON1_GPIOTE_TRIGGER,
        .nvic_irqn = BUTTON1_GPIOTE_IRQn,
        .nvic_irq_prio = BUTTON1_GPIOTE_IRQ_PRIORITY
    },
    {
        .active = 0,
        .debounce_time = 0
    }
};

static void DWT_Init(void)
{
    // DBGMCU->CR |= DBGMCU_CR_SETTINGS;
    // DBGMCU->APB1FZ |= DBGMCU_APB1FZ_SETTINGS;
    CoreDebug->DEMCR |= CoreDebug_DEMCR_TRCENA_Msk;
    DWT->CYCCNT = 0;
    DWT->CTRL |= DWT_CTRL_CYCCNTENA_Msk;
}

/**
 * @brief  Configures Main system clocks & power.
 * @param  None
 * @retval None
 */
void Set_System(void)
{
    ret_code_t ret = nrf_drv_clock_init();
    SPARK_ASSERT(ret == NRF_SUCCESS || ret == NRF_ERROR_MODULE_ALREADY_INITIALIZED);

    nrf_drv_clock_hfclk_request(NULL);
    while (!nrf_drv_clock_hfclk_is_running())
    {
        /* Waiting */
    }

    nrf_drv_clock_lfclk_request(NULL);
    while (!nrf_drv_clock_lfclk_is_running())
    {
        /* Waiting */
    }

    ret = nrf_drv_power_init(NULL);
    SPARK_ASSERT(ret == NRF_SUCCESS || ret == NRF_ERROR_MODULE_ALREADY_INITIALIZED);

    DWT_Init();

    /* Configure RTC0 for BUTTON-DEBOUNCE usage */
    UI_Timer_Configure();

    /* Configure the Button */
    BUTTON_Init(BUTTON1, BUTTON_MODE_EXTI);
}

void SysTick_Configuration(void) {
    /* Setup SysTick Timer for 1 msec interrupts */
    if (SysTick_Config(SystemCoreClock / 1000))
    {
        /* Capture error */
        while (1)
        {
        }
    }

    /* Configure the SysTick Handler Priority: Preemption priority and subpriority */
    NVIC_SetPriority(SysTick_IRQn, SYSTICK_IRQ_PRIORITY);   //OLD: NVIC_EncodePriority(NVIC_GetPriorityGrouping(), 0x03, 0x00)
}

void Set_RGB_LED_Values(uint16_t r, uint16_t g, uint16_t b) {
    /* FIXME */
}

uint16_t Get_RGB_LED_Max_Value() {
    /* FIXME */
    return 0;
}

void Set_User_LED(uint8_t state) {
    /* FIXME */
}

void Get_RGB_LED_Values(uint16_t* values)
{
    /* FIXME */
}

<<<<<<< HEAD
void Finish_Update() {
    NVIC_SystemReset();
=======
void UI_Timer_Configure(void)
{
    nrf_rtc_prescaler_set(NRF_RTC0, RTC_FREQ_TO_PRESCALER(UI_TIMER_FREQUENCY));

    nrf_rtc_event_clear(NRF_RTC0, NRF_RTC_EVENT_TICK);

    nrf_rtc_event_enable(NRF_RTC0, NRF_RTC_EVENT_TICK);

    nrf_rtc_task_trigger(NRF_RTC0, NRF_RTC_TASK_START);
}

/**
 * @brief  Configures Button GPIO, EXTI Line and DEBOUNCE Timer.
 * @param  Button: Specifies the Button to be configured.
 *   This parameter can be one of following parameters:
 *     @arg BUTTON1: Button1
 * @param  Button_Mode: Specifies Button mode.
 *   This parameter can be one of following parameters:
 *     @arg BUTTON_MODE_GPIO: Button will be used as simple IO
 *     @arg BUTTON_MODE_EXTI: Button will be connected to EXTI line with interrupt
 *                     generation capability
 * @retval None
 */
void BUTTON_Init(Button_TypeDef Button, ButtonMode_TypeDef Button_Mode)
{
    nrf_gpio_cfg(
        HAL_Buttons[Button].pin,
        HAL_Buttons[Button].mode,
        NRF_GPIO_PIN_INPUT_CONNECT,
        HAL_Buttons[Button].pupd,
        NRF_GPIO_PIN_S0S1,
        NRF_GPIO_PIN_NOSENSE);

    if (Button_Mode == BUTTON_MODE_EXTI)
    {
        /* Disable RTC0 tick Interrupt */
        nrf_rtc_int_disable(NRF_RTC0, NRF_RTC_INT_TICK_MASK);

        BUTTON_EXTI_Config(Button, ENABLE);

        NVIC_SetPriority(HAL_Buttons[Button].nvic_irqn, HAL_Buttons[Button].nvic_irq_prio);
        NVIC_ClearPendingIRQ(HAL_Buttons[Button].nvic_irqn);
        NVIC_EnableIRQ(HAL_Buttons[Button].nvic_irqn);

        /* Enable the RTC0 NVIC Interrupt */
        NVIC_SetPriority(RTC0_IRQn, RTC0_IRQ_PRIORITY);
        NVIC_ClearPendingIRQ(RTC0_IRQn);
        NVIC_EnableIRQ(RTC0_IRQn);
    }
}

void BUTTON_EXTI_Config(Button_TypeDef Button, FunctionalState NewState)
{
    nrf_gpiote_event_configure(HAL_Buttons[Button].event_channel,
                               HAL_Buttons[Button].pin,
                               HAL_Buttons[Button].int_trigger);

    nrf_gpiote_event_clear(HAL_Buttons[Button].event_in);

    nrf_gpiote_event_enable(HAL_Buttons[Button].event_channel);

    if (NewState == ENABLE)
    {
        nrf_gpiote_int_enable(HAL_Buttons[Button].int_mask);
    }
    else
    {
        nrf_gpiote_int_disable(HAL_Buttons[Button].int_mask);
    }
}

/**
 * @brief  Returns the selected Button non-filtered state.
 * @param  Button: Specifies the Button to be checked.
 *   This parameter can be one of following parameters:
 *     @arg BUTTON1: Button1
 * @retval Actual Button Pressed state.
 */
uint8_t BUTTON_GetState(Button_TypeDef Button)
{
    return nrf_gpio_pin_read(HAL_Buttons[Button].pin);
}

/**
 * @brief  Returns the selected Button Debounced Time.
 * @param  Button: Specifies the Button to be checked.
 *   This parameter can be one of following parameters:
 *     @arg BUTTON1: Button1
 * @retval Button Debounced time in millisec.
 */
uint16_t BUTTON_GetDebouncedTime(Button_TypeDef Button)
{
    return HAL_Buttons[Button].debounce_time;
}

void BUTTON_ResetDebouncedState(Button_TypeDef Button)
{
    HAL_Buttons[Button].debounce_time = 0;
>>>>>>> 6e7f491d
}<|MERGE_RESOLUTION|>--- conflicted
+++ resolved
@@ -128,10 +128,10 @@
     /* FIXME */
 }
 
-<<<<<<< HEAD
 void Finish_Update() {
     NVIC_SystemReset();
-=======
+}
+
 void UI_Timer_Configure(void)
 {
     nrf_rtc_prescaler_set(NRF_RTC0, RTC_FREQ_TO_PRESCALER(UI_TIMER_FREQUENCY));
@@ -230,5 +230,4 @@
 void BUTTON_ResetDebouncedState(Button_TypeDef Button)
 {
     HAL_Buttons[Button].debounce_time = 0;
->>>>>>> 6e7f491d
-}+}
