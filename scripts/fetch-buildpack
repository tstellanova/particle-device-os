BUILDPACK_FILES=$(mkdir buildpack && wget https://api.github.com/repos/particle-iot/firmware-buildpack-builder/tarball/0.0.8 -O - | tar -xvz -C buildpack --strip-components 1)
SHORT_REF=$(echo "$BUILDPACK_FILES" | head -n1 | cut -d '/' -f 1 | rev | cut -d '-' -f 1 | rev)
mkdir buildpack/.git
<<<<<<< HEAD
echo "${SHORT_REF}" > buildpack/.git/short_ref
=======
echo "${SHORT_REF}" > buildpack/.git/short_ref
>>>>>>> 6940423f
<|MERGE_RESOLUTION|>--- conflicted
+++ resolved
@@ -1,8 +1,4 @@
 BUILDPACK_FILES=$(mkdir buildpack && wget https://api.github.com/repos/particle-iot/firmware-buildpack-builder/tarball/0.0.8 -O - | tar -xvz -C buildpack --strip-components 1)
 SHORT_REF=$(echo "$BUILDPACK_FILES" | head -n1 | cut -d '/' -f 1 | rev | cut -d '-' -f 1 | rev)
 mkdir buildpack/.git
-<<<<<<< HEAD
-echo "${SHORT_REF}" > buildpack/.git/short_ref
-=======
-echo "${SHORT_REF}" > buildpack/.git/short_ref
->>>>>>> 6940423f
+echo "${SHORT_REF}" > buildpack/.git/short_ref