/**
 ******************************************************************************
  Copyright (c) 2013-2015 Particle Industries, Inc.  All rights reserved.

  This library is free software; you can redistribute it and/or
  modify it under the terms of the GNU Lesser General Public
  License as published by the Free Software Foundation, either
  version 3 of the License, or (at your option) any later version.

  This library is distributed in the hope that it will be useful,
  but WITHOUT ANY WARRANTY; without even the implied warranty of
  MERCHANTABILITY or FITNESS FOR A PARTICULAR PURPOSE.  See the GNU
  Lesser General Public License for more details.

  You should have received a copy of the GNU Lesser General Public
  License along with this library; if not, see <http://www.gnu.org/licenses/>.
 ******************************************************************************
 */

#include "logging.h"
LOG_SOURCE_CATEGORY("comm.protocol")

#include "protocol.h"
#include "chunked_transfer.h"
#include "subscriptions.h"
#include "functions.h"

namespace particle { namespace protocol {

/**
 * Sends an empty acknowledgement for the given message
 */
ProtocolError Protocol::send_empty_ack(Message& message, message_id_t msg_id)
{
	message.set_length(Messages::empty_ack(message.buf(), 0, 0));
	message.set_id(msg_id);
	return channel.send(message);
}

/**
 * Decodes and dispatches a received message to its handler.
 */
ProtocolError Protocol::handle_received_message(Message& message,
		CoAPMessageType::Enum& message_type)
{
	last_message_millis = callbacks.millis();
	pinger.message_received();
	uint8_t* queue = message.buf();
	message_type = Messages::decodeType(queue, message.length());
	// todo - not all requests/responses have tokens. These device requests do not use tokens:
	// Update Done, ChunkMissed, event, ping, hello
	token_t token = queue[4];
	message_id_t msg_id = CoAP::message_id(queue);
	CoAPCode::Enum code = CoAP::code(queue);
	CoAPType::Enum type = CoAP::type(queue);
	if (CoAPType::is_reply(type)) {
		LOG(TRACE, "Reply recieved: type=%d, code=%d", type, code);
		// todo - this is a little too simple in the case of an empty ACK for a separate response
		// the message should then be bound to the token. see CH19037
		if (type==CoAPType::RESET) {		// RST is sent with an empty code. It's like an unspecified error
			LOG(TRACE, "Reset received, setting error code to internal server error.");
			code = CoAPCode::INTERNAL_SERVER_ERROR;
		}
		notify_message_complete(msg_id, code);
	}

	ProtocolError error = NO_ERROR;
	//LOG(WARN,"message type %d", message_type);
	// todo - would be good to separate requests from responses here.
	switch (message_type)
	{
	case CoAPMessageType::DESCRIBE:
	{
		// 4 bytes header, 1 byte token, 2 bytes location path
		// 2 bytes optional single character location path for describe flags
		int descriptor_type = DESCRIBE_DEFAULT;
		if (message.length()>8 && queue[8] <= DESCRIBE_MAX) {
			descriptor_type = queue[8];
		} else if (message.length() > 8) {
			LOG(WARN, "Invalid DESCRIBE flags %02x", queue[8]);
		}
		error = send_description(token, msg_id, descriptor_type);
		break;
	}

	case CoAPMessageType::FUNCTION_CALL:
		return functions.handle_function_call(token, msg_id, message, channel,
				descriptor.call_function);

	case CoAPMessageType::VARIABLE_REQUEST:
	{
		char variable_key[MAX_VARIABLE_KEY_LENGTH+1];
		variables.decode_variable_request(variable_key, message);
		return variables.handle_variable_request(variable_key, message,
				channel, token, msg_id,
				descriptor.variable_type, descriptor.get_variable);
	}
	case CoAPMessageType::SAVE_BEGIN:
		// fall through
	case CoAPMessageType::UPDATE_BEGIN:
		return chunkedTransfer.handle_update_begin(token, message, channel);

	case CoAPMessageType::CHUNK:
		return chunkedTransfer.handle_chunk(token, message, channel);
	case CoAPMessageType::UPDATE_DONE:
		return chunkedTransfer.handle_update_done(token, message, channel);

	case CoAPMessageType::EVENT:
		return subscriptions.handle_event(message, descriptor.call_event_handler, channel);

	case CoAPMessageType::KEY_CHANGE:
		return handle_key_change(message);

	case CoAPMessageType::SIGNAL_START:
		message.set_length(
				Messages::coded_ack(message.buf(), token,
						ChunkReceivedCode::OK, queue[2], queue[3]));
		callbacks.signal(true, 0, NULL);
		return channel.send(message);

	case CoAPMessageType::SIGNAL_STOP:
		message.set_length(
				Messages::coded_ack(message.buf(), token,
						ChunkReceivedCode::OK, queue[2], queue[3]));
		callbacks.signal(false, 0, NULL);
		return channel.send(message);

	case CoAPMessageType::HELLO:
		if (message.get_type()==CoAPType::CON)
			send_empty_ack(message, msg_id);
		descriptor.ota_upgrade_status_sent();
		break;

	case CoAPMessageType::TIME:
		handle_time_response(
				queue[6] << 24 | queue[7] << 16 | queue[8] << 8 | queue[9]);
		break;

	case CoAPMessageType::PING:
		message.set_length(
				Messages::empty_ack(message.buf(), queue[2], queue[3]));
		error = channel.send(message);
		break;

	case CoAPMessageType::ERROR:
	default:
		; // drop it on the floor
	}

	// all's well
	return error;
}

void Protocol::notify_message_complete(message_id_t msg_id, CoAPCode::Enum responseCode) {
	const auto codeClass = (int)responseCode >> 5;
	const auto codeDetail = (int)responseCode & 0x1f;
	LOG(INFO, "message id %d complete with code %d.%02d", msg_id, codeClass, codeDetail);
	if (CoAPCode::is_success(responseCode)) {
		ack_handlers.setResult(msg_id);
	} else {
		int error = SYSTEM_ERROR_COAP;
		switch (codeClass) {
		case 4:
			error = SYSTEM_ERROR_COAP_4XX;
			break;
		case 5:
			error = SYSTEM_ERROR_COAP_5XX;
			break;
		}
		ack_handlers.setError(msg_id, error);
	}
}

ProtocolError Protocol::handle_key_change(Message& message)
{
	uint8_t* buf = message.buf();
	ProtocolError result = NO_ERROR;
	if (CoAP::type(buf)==CoAPType::CON)
	{
		Message response;
		channel.response(message, response, 5);
		size_t sz = Messages::empty_ack(response.buf(), 0, 0);
		response.set_length(sz);
		result = channel.send(response);
	}

	// 4 bytes coAP header, 2 bytes message type option
	// token length, and skip 1 byte for the parameter option header.
	if (message.length()>7)
	{
		uint8_t* buf = message.buf();
		uint8_t option_idx = 7 + (buf[0] & 0xF);
		if (buf[option_idx]==1)
		{
			result = channel.command(MessageChannel::DISCARD_SESSION);
		}
	}
	return result;
}


/**
 * Handles the time delivered from the cloud.
 */
void Protocol::handle_time_response(uint32_t time)
{
	// deduct latency
	//uint32_t latency = last_chunk_millis ? (callbacks.millis()-last_chunk_millis)/2000 : 0;
	//last_chunk_millis = 0;
	// todo - compute connection latency
	timesync_.handle_time_response(time, callbacks.millis(), callbacks.set_time);
}

/**
 * Copy an initialize a block of memory from a source to a target, where the source may be smaller than the target.
 * This handles the case where the caller was compiled using a smaller version of the struct memory than what is the current.
 *
 * @param target			The destination structure
 * @param target_size 	The size of the destination structure in bytes
 * @param source			The source structure
 * @param source_size	The size of the source structure in bytes
 */
void Protocol::copy_and_init(void* target, size_t target_size,
		const void* source, size_t source_size)
{
	memcpy(target, source, source_size);
	memset(((uint8_t*) target) + source_size, 0, target_size - source_size);
}

void Protocol::init(const SparkCallbacks &callbacks,
		const SparkDescriptor &descriptor)
{
	memset(&handlers, 0, sizeof(handlers));
	// the actual instances referenced may be smaller if the caller is compiled
	// against an older version of this library.
	copy_and_init(&this->callbacks, sizeof(this->callbacks), &callbacks,
			callbacks.size);
	copy_and_init(&this->descriptor, sizeof(this->descriptor), &descriptor,
			descriptor.size);

	chunkedTransferCallbacks.init(&this->callbacks);
	chunkedTransfer.init(&chunkedTransferCallbacks);

	initialized = true;
}

uint32_t Protocol::application_state_checksum(uint32_t (*calc_crc)(const uint8_t* data, uint32_t len), uint32_t subscriptions_crc,
		uint32_t describe_app_crc, uint32_t describe_system_crc)
{
	uint32_t chk[3];
	chk[0] = subscriptions_crc;
	chk[1] = describe_app_crc;
	chk[2] = describe_system_crc;
	return calc_crc((uint8_t*)chk, sizeof(chk));
}

void Protocol::update_subscription_crc()
{
	if (descriptor.app_state_selector_info)
	{
		uint32_t crc = subscriptions.compute_subscriptions_checksum(callbacks.calculate_crc);
		this->channel.command(Channel::SAVE_SESSION);
		descriptor.app_state_selector_info(SparkAppStateSelector::SUBSCRIPTIONS, SparkAppStateUpdate::PERSIST, crc, nullptr);
		this->channel.command(Channel::LOAD_SESSION);
	}
}

/**
 * Computes the current checksum from the application cloud state
 */
uint32_t Protocol::application_state_checksum()
{
	return descriptor.app_state_selector_info ? application_state_checksum(callbacks.calculate_crc,
			subscriptions.compute_subscriptions_checksum(callbacks.calculate_crc),
			descriptor.app_state_selector_info(SparkAppStateSelector::DESCRIBE_APP, SparkAppStateUpdate::COMPUTE, 0, nullptr),
			descriptor.app_state_selector_info(SparkAppStateSelector::DESCRIBE_SYSTEM, SparkAppStateUpdate::COMPUTE, 0, nullptr))
			: 0;
}

/**
 * Establish a secure connection and send and process the hello message.
 */
int Protocol::begin()
{
	LOG_CATEGORY("comm.protocol.handshake");
	LOG(INFO,"Establish secure connection");
	chunkedTransfer.reset();
	pinger.reset();
	timesync_.reset();

	// FIXME: Pending completion handlers should be cancelled at the end of a previous session
	ack_handlers.clear();
	last_ack_handlers_update = callbacks.millis();

	uint32_t channel_flags = 0;
	ProtocolError error = channel.establish(channel_flags, application_state_checksum());
	bool session_resumed = (error==SESSION_RESUMED);
	if (error && !session_resumed) {
		LOG(ERROR,"handshake failed with code %d", error);
		return error;
	}

	if (session_resumed)
	{
		// for now, unconditionally move the session on resumption
		channel.command(MessageChannel::MOVE_SESSION, nullptr);
		if (channel_flags & SKIP_SESSION_RESUME_HELLO) {
			flags |= SKIP_SESSION_RESUME_HELLO;
		}
	}

	// hello not needed because it's already been sent and the server maintains device state
	if (session_resumed && channel.is_unreliable() && (flags & SKIP_SESSION_RESUME_HELLO))
	{
		LOG(INFO,"resumed session - not sending HELLO message");
		return ping(true);
	}

	// todo - this will return code 0 even when the session was resumed,
	// causing all the application events to be sent.

	LOG(INFO,"Sending HELLO message");
	error = hello(descriptor.was_ota_upgrade_successful());
	if (error)
	{
		LOG(ERROR,"Could not send HELLO message: %d", error);
		return error;
	}

	if (flags & REQUIRE_HELLO_RESPONSE) {
		LOG(INFO,"Receiving HELLO response");
		error = hello_response();
		if (error)
			return error;
	}
	LOG(INFO,"Handshake completed");
	channel.notify_established();
	return error;
}

/**
 * Send the hello message over the channel.
 * @param was_ota_upgrade_successful {@code true} if the previous OTA update was successful.
 */
ProtocolError Protocol::hello(bool was_ota_upgrade_successful)
{
	Message message;
	channel.create(message);

	uint8_t flags = was_ota_upgrade_successful ? 1 : 0;
	flags |= 2;		// diagnostics support
	size_t len = build_hello(message, flags);
	message.set_length(len);
	message.set_confirm_received(true);
	last_message_millis = callbacks.millis();
	return channel.send(message);
}

ProtocolError Protocol::hello_response()
{
	ProtocolError error = event_loop(CoAPMessageType::HELLO,  4000); // read the hello message from the server
	if (error)
	{
		LOG(ERROR,"Handshake: could not receive HELLO response %d", error);
	}
	return error;
}

/**
 * Wait for a specific message type to be received.
 * @param message_type		The type of message wait for
 * @param timeout			The duration to wait for the message before giving up.
 *
 * @returns NO_ERROR if the message was successfully matched within the timeout.
 * Returns MESSAGE_TIMEOUT if the message wasn't received within the timeout.
 * Other protocol errors may return additional error values.
 */
ProtocolError Protocol::event_loop(CoAPMessageType::Enum message_type,
		system_tick_t timeout)
{
	system_tick_t start = callbacks.millis();
	LOG(INFO,"waiting %d seconds for message type=%d", timeout/1000, message_type);
	do
	{
		CoAPMessageType::Enum msgtype;
		ProtocolError error = event_loop(msgtype);
		if (error) {
			LOG(ERROR,"message type=%d, error=%d", (int)msgtype, error);
			return error;
		}
		if (msgtype == message_type)
			return NO_ERROR;
		// todo - ideally need a delay here
	}
	while ((callbacks.millis() - start) < timeout);
	return MESSAGE_TIMEOUT;
}

/**
 * Processes one event. Retrieves the type of the event processed, or NONE if no event processed.
 * If an error occurs, the event type is undefined.
 */
ProtocolError Protocol::event_loop(CoAPMessageType::Enum& message_type)
{
	// Process expired completion handlers
	const system_tick_t t = callbacks.millis();
	ack_handlers.update(t - last_ack_handlers_update);
	last_ack_handlers_update = t;

	Message message;
	message_type = CoAPMessageType::NONE;
	ProtocolError error = channel.receive(message);
	if (!error)
	{
		if (message.length())
		{
			error = handle_received_message(message, message_type);
			LOG(INFO,"rcv'd message type=%d", (int)message_type);
		}
		else
		{
			error = event_loop_idle();
		}
	}

	if (error)
	{
		// bail if and only if there was an error
		chunkedTransfer.cancel();
		LOG(ERROR,"Event loop error %d", error);
		return error;
	}
	return error;
}

void Protocol::build_describe_message(Appender& appender, int desc_flags)
{
	// diagnostics must be requested in isolation to be a binary packet
	if (descriptor.append_metrics && (desc_flags == DESCRIBE_METRICS))
	{
		appender.append(char(0));	// null byte means binary data
		appender.append(char(DESCRIBE_METRICS)); 									// uint16 describes the type of binary packet
		appender.append(char(0));	//
		const int flags = 1;		// binary
		const int page = 0;
		descriptor.append_metrics(append_instance, &appender, flags, page, nullptr);
	}
	else {
		appender.append("{");
		bool has_content = false;

		if (desc_flags & DESCRIBE_APPLICATION)
		{
			has_content = true;
			appender.append("\"f\":[");

			int num_keys = descriptor.num_functions();
			int i;
			for (i = 0; i < num_keys; ++i)
			{
				if (i)
				{
					appender.append(',');
				}
				appender.append('"');

				const char* key = descriptor.get_function_key(i);
				size_t function_name_length = strlen(key);
				if (MAX_FUNCTION_KEY_LENGTH < function_name_length)
				{
					function_name_length = MAX_FUNCTION_KEY_LENGTH;
				}
				appender.append((const uint8_t*) key, function_name_length);
				appender.append('"');
			}

			appender.append("],\"v\":{");

			num_keys = descriptor.num_variables();
			for (i = 0; i < num_keys; ++i)
			{
				if (i)
				{
					appender.append(',');
				}
				appender.append('"');
				const char* key = descriptor.get_variable_key(i);
				size_t variable_name_length = strlen(key);
				SparkReturnType::Enum t = descriptor.variable_type(key);
				if (MAX_VARIABLE_KEY_LENGTH < variable_name_length)
				{
					variable_name_length = MAX_VARIABLE_KEY_LENGTH;
				}
				appender.append((const uint8_t*) key, variable_name_length);
				appender.append("\":");
				appender.append('0' + (char) t);
			}
			appender.append('}');
		}

		if (descriptor.append_system_info && (desc_flags & DESCRIBE_SYSTEM))
		{
			if (has_content)
				appender.append(',');
			has_content = true;
			descriptor.append_system_info(append_instance, &appender, nullptr);
		}
		appender.append('}');
	}
}

/**
 * Produces and transmits a describe message.
 * @param desc_flags Flags describing the information to provide. A combination of {@code DESCRIBE_APPLICATION) and {@code DESCRIBE_SYSTEM) flags.
 */
ProtocolError Protocol::send_description(token_t token, message_id_t msg_id, int desc_flags)
{
	Message message;
	channel.create(message);
	uint8_t* buf = message.buf();
	message.set_id(msg_id);
	size_t desc = Messages::description(buf, msg_id, token);

	BufferAppender appender(buf + desc, message.capacity());

	build_describe_message(appender, desc_flags);

	int msglen = appender.next() - (uint8_t*) buf;
	message.set_length(msglen);
	if (appender.overflowed()) {
		LOG(ERROR, "Describe message overflowed by %d bytes", appender.overflowed());
	}

	LOG(INFO,"Sending '%s%s%s' describe message", desc_flags & DESCRIBE_SYSTEM ? "S" : "",
											  desc_flags & DESCRIBE_APPLICATION ? "A" : "",
											  desc_flags & DESCRIBE_METRICS ? "M" : "");
	ProtocolError error = channel.send(message);
	if (error==NO_ERROR && descriptor.app_state_selector_info &&
            (desc_flags & DESCRIBE_APPLICATION || desc_flags & DESCRIBE_SYSTEM))
	{
        this->channel.command(Channel::SAVE_SESSION);
		if (desc_flags & DESCRIBE_APPLICATION)
		{
			// have sent the describe message to the cloud so update the crc
			descriptor.app_state_selector_info(SparkAppStateSelector::DESCRIBE_APP, SparkAppStateUpdate::COMPUTE_AND_PERSIST, 0, nullptr);
		}
		if (desc_flags & DESCRIBE_SYSTEM)
		{
			// have sent the describe message to the cloud so update the crc
			descriptor.app_state_selector_info(SparkAppStateSelector::DESCRIBE_SYSTEM, SparkAppStateUpdate::COMPUTE_AND_PERSIST, 0, nullptr);
		}
        this->channel.command(Channel::LOAD_SESSION);
	}
	return error;
}


int Protocol::ChunkedTransferCallbacks::prepare_for_firmware_update(FileTransfer::Descriptor& data, uint32_t flags, void* reserved)
{
	return callbacks->prepare_for_firmware_update(data, flags, reserved);
}

int Protocol::ChunkedTransferCallbacks::save_firmware_chunk(FileTransfer::Descriptor& descriptor, const unsigned char* chunk, void* reserved)
{
	return callbacks->save_firmware_chunk(descriptor, chunk, reserved);
}

int Protocol::ChunkedTransferCallbacks::finish_firmware_update(FileTransfer::Descriptor& data, uint32_t flags, void* reserved)
{
	return callbacks->finish_firmware_update(data, flags, reserved);
}

uint32_t Protocol::ChunkedTransferCallbacks::calculate_crc(const unsigned char *buf, uint32_t buflen)
{
	return callbacks->calculate_crc(buf, buflen);
}

system_tick_t Protocol::ChunkedTransferCallbacks::millis()
{
	return callbacks->millis();
}

<<<<<<< HEAD
int Protocol::get_describe_data(spark_protocol_describe_data* data, void* reserved)
{
	data->maximum_size = 768;  // a conservative guess based on dtls and lightssl encryption overhead and the CoAP data
	BufferAppender2 appender(nullptr,  0);	// don't need to store the data, just count the size
	build_describe_message(appender, data->flags);
	data->current_size = appender.dataSize();
	return 0;
}
=======
#if HAL_PLATFORM_MESH
int completion_result(int result, completion_handler_data* completion) {
	if (completion) {
		completion->handler_callback(result, nullptr, completion->handler_data, nullptr);
	}
	return result;
}

int Protocol::mesh_command(MeshCommand::Enum cmd, uint32_t data, void* extraData, completion_handler_data* completion)
{
	LOG(INFO, "handling mesh command %d", cmd);
	switch(cmd) {
	case MeshCommand::NETWORK_CREATED:
		return mesh.network_update(*this, next_token(), channel, true, *(MeshCommand::NetworkInfo*)extraData, completion);
	case MeshCommand::NETWORK_UPDATED:
		return mesh.network_update(*this, next_token(), channel, false, *(MeshCommand::NetworkInfo*)extraData, completion);
	case MeshCommand::DEVICE_MEMBERSHIP:
		return mesh.device_joined(*this, next_token(), channel, data, *(MeshCommand::NetworkUpdate*)extraData, completion);
	case MeshCommand::DEVICE_BORDER_ROUTER:
		return mesh.device_gateway(*this, next_token(), channel, data, *(MeshCommand::NetworkUpdate*)extraData, completion);
	default:
		return completion_result(SYSTEM_ERROR_INVALID_ARGUMENT, completion);
	}
}
#endif
>>>>>>> 4b0dc8ef


}}<|MERGE_RESOLUTION|>--- conflicted
+++ resolved
@@ -580,7 +580,6 @@
 	return callbacks->millis();
 }
 
-<<<<<<< HEAD
 int Protocol::get_describe_data(spark_protocol_describe_data* data, void* reserved)
 {
 	data->maximum_size = 768;  // a conservative guess based on dtls and lightssl encryption overhead and the CoAP data
@@ -589,7 +588,7 @@
 	data->current_size = appender.dataSize();
 	return 0;
 }
-=======
+
 #if HAL_PLATFORM_MESH
 int completion_result(int result, completion_handler_data* completion) {
 	if (completion) {
@@ -614,8 +613,6 @@
 		return completion_result(SYSTEM_ERROR_INVALID_ARGUMENT, completion);
 	}
 }
-#endif
->>>>>>> 4b0dc8ef
-
+#endif // HAL_PLATFORM_MESH
 
 }}