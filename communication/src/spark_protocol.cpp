--- conflicted
+++ resolved
@@ -95,13 +95,11 @@
 
 int SparkProtocol::handshake(void)
 {
-<<<<<<< HEAD
   LOG_CATEGORY("handshake");
+
+  ack_handlers.clear(); // FIXME: Cancel pending handlers right after previous session has ended
+
   LOG(INFO,"Started: Receive nonce");
-=======
-  ack_handlers.clear(); // FIXME: Cancel pending handlers right after previous session has ended
-
->>>>>>> bb24c389
   memcpy(queue + 40, device_id, 12);
   int err = blocking_receive(queue, 40);
   if (0 > err) { LOG(ERROR,"Could not receive nonce: %d", err);  return err; }
