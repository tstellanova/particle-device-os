--- conflicted
+++ resolved
@@ -100,11 +100,7 @@
      * @param reserved	For future expansion.
      * @return
      */
-<<<<<<< HEAD
-    bool (*append_metrics)(appender_fn appender, void* append, uint32_t page, void* reserved);
-=======
     bool (*append_metrics)(appender_fn appender, void* append, uint32_t flags, uint32_t page, void* reserved);
->>>>>>> d9831de2
 
     void* reserved[1];      // add a few additional pointers
 };
