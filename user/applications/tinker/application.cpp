--- conflicted
+++ resolved
@@ -46,14 +46,10 @@
 # endif // PLATFORM_ID == PLATFORM_ELECTRON_PRODUCTION
 
     // Gen 3
-<<<<<<< HEAD
 #elif HAL_PLATFORM_NRF52840 // (PLATFORM_ID > PLATFORM_GCC && PLATFORM_ID <= PLATFORM_ELECTRON_PRODUCTION)
-=======
-#elif HAL_PLATFORM_MESH // (PLATFORM_ID > PLATFORM_GCC && PLATFORM_ID <= PLATFORM_ELECTRON_PRODUCTION)
 # if PLATFORM_ID == PLATFORM_TRACKER
     PIN(D0), PIN(D1), PIN(D2), PIN(D3), PIN(D4), PIN(D5), PIN(D6), PIN(D7), PIN(D8), PIN(D9)
 # else // PLATFORM_ID == PLATFORM_TRACKER
->>>>>>> 693ee49f
     PIN(D0), PIN(D1), PIN(D2), PIN(D3), PIN(D4), PIN(D5), PIN(D6), PIN(D7),
     PIN(D8), PIN(D9), PIN(D10), PIN(D11), PIN(D12), PIN(D13), PIN(D14), PIN(D15),
     PIN(D16), PIN(D17), PIN(D18), PIN(D19), PIN(A0), PIN(A1), PIN(A2), PIN(A3),
@@ -68,7 +64,7 @@
     PIN(D24)
 #  endif // PLATFORM_ID == PLATFORM_ASOM
 #  endif // PLATFORM_ID == PLATFORM_BSOM || PLATFORM_ID == PLATFORM_B5SOM || PLATFORM_ID == PLATFORM_ASOM
-# endif
+# endif // PLATFORM_ID == PLATFORM_TRACKER
 
 #else // HAL_PLATFORM_NRF52840
 # error Unsupported platform
