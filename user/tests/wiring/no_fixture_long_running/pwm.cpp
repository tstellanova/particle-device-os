#include "application.h"
#include "unit-test/unit-test.h"
#include "pwm_hal.h"
#include <cmath>
#include "scope_guard.h"

#ifdef ABS
#undef ABS
#endif
#define ABS(x) ( ((x) < 0) ? -(x) : (x) )

static const uint32_t maxPulseSamples = 100;
static const uint32_t minimumFrequency = 100;

uint8_t pwm_pins[] = {
#if (PLATFORM_ID == 6) // Photon
        D0, D1, D2, D3, A4, A5, WKP, RX, TX
#elif (PLATFORM_ID == 8) // P1
        D0, D1, D2, D3, A4, A5, WKP, RX, TX, P1S0, P1S1, P1S6
#elif (PLATFORM_ID == 10) // Electron
        D0, D1, D2, D3, A4, A5, WKP, RX, TX, B0, B1, B2, B3, C4, C5
#elif (PLATFORM_ID == PLATFORM_ASOM) || (PLATFORM_ID == PLATFORM_BSOM) || (PLATFORM_ID == PLATFORM_B5SOM)
        D4, D5, D6, D7, A0, A1, A7 /* , RGBR, RGBG, RGBB */
# if (PLATFORM_ID != PLATFORM_BSOM && PLATFORM_ID != PLATFORM_B5SOM) || !HAL_PLATFORM_POWER_MANAGEMENT
        ,
        A6
# endif // PLATFORM_ID != PLATFORM_BSOM || !HAL_PLATFORM_POWER_MANAGEMENT
<<<<<<< HEAD
#elif (PLATFORM_ID == PLATFORM_ARGON) || (PLATFORM_ID == PLATFORM_BORON)
=======
#elif (PLATFORM_ID == PLATFORM_TRACKER) // Asset Tracker
        D0, D1, D2, D3, D4, D5, D6, D7 /* , RGBR, RGBG, RGBB */
#elif (PLATFORM_ID == PLATFORM_ARGON) || (PLATFORM_ID == PLATFORM_BORON) || (PLATFORM_ID == PLATFORM_XENON)
>>>>>>> 693ee49f
        D2, D3, D4, D5, D6, /* D7, */ D8, A0, A1, A2, A3, A4, A5 /* , RGBR, RGBG, RGBB */
#else
#error "Unsupported platform"
#endif
};

static pin_t pin = pwm_pins[0];

template <typename F> void for_all_pwm_pins(F callback)
{
    for (uint8_t i = 0; i<arraySize(pwm_pins); i++)
    {
        callback(pwm_pins[i]);
    }
}

#if (PLATFORM_ID == 8) // P1
test(PWM_00_P1S6SetupForP1) {
    // disable POWERSAVE_CLOCK on P1S6
    System.disableFeature(FEATURE_WIFI_POWERSAVE_CLOCK);

    pinMode(P1S6, OUTPUT);
    digitalWrite(P1S6, HIGH);

    // https://github.com/particle-iot/device-os/issues/1763
    // Make sure that WICED wifi stack deactivations/reactivations
    // keep the 32khz clock setting and the pin is not oscillating.
    SCOPE_GUARD({
        WiFi.disconnect();
        WiFi.off();
    });
    WiFi.on();
    WiFi.connect();
    waitFor(WiFi.ready, 30000);
    assertTrue(WiFi.ready());

    // Simple test that its state has not been changed
    assertEqual(digitalRead(P1S6), (int)HIGH);

    // Otherwise try to calculate pulse width
    uint32_t avgPulseLow = 0;
    const int iters = 3;
    for(int i = 0; i < iters; i++) {
        avgPulseLow += pulseIn(P1S6, LOW);
    }
    avgPulseLow /= iters;
    // avgPulseLow should not be around 32KHz (31.25us +- 10%)
    assertEqual(avgPulseLow, 0);
}
#endif

test(PWM_01_NoAnalogWriteWhenPinModeIsNotSetToOutput) {
    // when
    pinMode(pin, INPUT);//pin set to INPUT mode
    analogWrite(pin, 50);
    // then
    assertNotEqual(HAL_PWM_Get_AnalogValue_Ext(pin), 50);
    //To Do : Add test for remaining pins if required
}

test(PWM_02_NoAnalogWriteWhenPinSelectedIsNotTimerChannel) {
#if HAL_PLATFORM_NRF52840
#if PLATFORM_ID != PLATFORM_TRACKER
    pin_t pin = D0;  //pin under test, D0 is not a Timer channel
#else
    // There are no non-PWM pins that we can safely use
    pin_t pin = PIN_INVALID;
    skip();
#endif
#else
    pin_t pin = D5;  //pin under test, D5 is not a Timer channel
#endif
    // when
    pinMode(pin, OUTPUT);
    analogWrite(pin, 100);
    // then
    //analogWrite has a default PWM frequency of 500Hz
    assertNotEqual(HAL_PWM_Get_Frequency_Ext(pin), TIM_PWM_FREQ);
    //To Do : Add test for remaining pins if required
}

test(PWM_03_NoAnalogWriteWhenPinSelectedIsOutOfRange) {
    pin_t pin = TOTAL_PINS; // pin under test (not a valid user pin)
    // when
    pinMode(pin, OUTPUT); // will simply return
    analogWrite(pin, 100); // will simply return
    // when pinAvailable is checked with a bad pin,
    // then it returns 0
    assertEqual(pinAvailable(pin), 0);
}

test(PWM_04_AnalogWriteOnPinResultsInCorrectFrequency) {
    for_all_pwm_pins([](uint16_t pin) {
	// when
    pinMode(pin, OUTPUT);

    // 8-bit resolution
    analogWriteResolution(pin, 8);
    assertEqual(analogWriteResolution(pin), 8);
    analogWrite(pin, 150);
    // then
    //analogWrite has a default PWM frequency of 500Hz
    assertEqual(HAL_PWM_Get_Frequency_Ext(pin), TIM_PWM_FREQ);

    // 4-bit resolution
    analogWriteResolution(pin, 4);
    assertEqual(analogWriteResolution(pin), 4);
    analogWrite(pin, 9);
    // then
    assertEqual(HAL_PWM_Get_Frequency_Ext(pin), TIM_PWM_FREQ);

    // 12-bit resolution
    analogWriteResolution(pin, 12);
    assertEqual(analogWriteResolution(pin), 12);
    analogWrite(pin, 1900);
    // then
    assertEqual(HAL_PWM_Get_Frequency_Ext(pin), TIM_PWM_FREQ);

    // 15-bit resolution
    analogWriteResolution(pin, 15);
    assertEqual(analogWriteResolution(pin), 15);
    analogWrite(pin, 15900);
    // then
    assertEqual(HAL_PWM_Get_Frequency_Ext(pin), TIM_PWM_FREQ);

    pinMode(pin, INPUT);
    });
}

test(PWM_05_AnalogWriteOnPinResultsInCorrectAnalogValue) {
	for_all_pwm_pins([](uint16_t pin) {
	// when
	pinMode(pin, OUTPUT);

    // 8-bit resolution
    analogWriteResolution(pin, 8);
    assertEqual(analogWriteResolution(pin), 8);
	analogWrite(pin, 200);
	// then
	assertEqual(HAL_PWM_Get_AnalogValue_Ext(pin), 200);

    // 4-bit resolution
    analogWriteResolution(pin, 4);
    assertEqual(analogWriteResolution(pin), 4);
    analogWrite(pin, 9);
    // then
    assertEqual(HAL_PWM_Get_AnalogValue_Ext(pin), 9);

    // 12-bit resolution
    analogWriteResolution(pin, 12);
    assertEqual(analogWriteResolution(pin), 12);
    analogWrite(pin, 1900);
    // then
    assertEqual(HAL_PWM_Get_AnalogValue_Ext(pin), 1900);

    // 15-bit resolution
    analogWriteResolution(pin, 15);
    assertEqual(analogWriteResolution(pin), 15);
    analogWrite(pin, 15900);
    // then
    assertEqual(HAL_PWM_Get_AnalogValue_Ext(pin), 15900);

	pinMode(pin, INPUT);
	});
}

test(PWM_06_AnalogWriteWithFrequencyOnPinResultsInCorrectFrequency) {
	for_all_pwm_pins([](uint16_t pin) {
	// when
    pinMode(pin, OUTPUT);

    // 8-bit resolution
    analogWriteResolution(pin, 8);
    assertEqual(analogWriteResolution(pin), 8);
    analogWrite(pin, 150, analogWriteMaxFrequency(pin) / 2);
    // then
    // 1 digit error is acceptible due to rounding at higher frequencies
    assertLessOrEqual((int32_t)HAL_PWM_Get_Frequency_Ext(pin) - analogWriteMaxFrequency(pin) / 2, 1);

    // 4-bit resolution
    analogWriteResolution(pin, 4);
    assertEqual(analogWriteResolution(pin), 4);
    analogWrite(pin, 9, analogWriteMaxFrequency(pin) / 2);
    // then
    // 1 digit error is acceptible due to rounding at higher frequencies
    assertLessOrEqual((int32_t)HAL_PWM_Get_Frequency_Ext(pin) - analogWriteMaxFrequency(pin) / 2, 1);

    // 12-bit resolution
    analogWriteResolution(pin, 12);
    assertEqual(analogWriteResolution(pin), 12);
    analogWrite(pin, 1900, analogWriteMaxFrequency(pin) / 2);
    // then
    // 1 digit error is acceptible due to rounding at higher frequencies
    assertLessOrEqual((int32_t)HAL_PWM_Get_Frequency_Ext(pin) - analogWriteMaxFrequency(pin) / 2, 1);

    // 15-bit resolution
    analogWriteResolution(pin, 15);
    assertEqual(analogWriteResolution(pin), 15);
    analogWrite(pin, 15900, analogWriteMaxFrequency(pin) / 2);
    // then
    // 1 digit error is acceptible due to rounding at higher frequencies
    assertLessOrEqual((int32_t)HAL_PWM_Get_Frequency_Ext(pin) - analogWriteMaxFrequency(pin) / 2, 1);

	pinMode(pin, INPUT);
	});
}

test(PWM_07_AnalogWriteWithFrequencyOnPinResultsInCorrectAnalogValue) {
	for_all_pwm_pins([](uint16_t pin) {
	// when
    pinMode(pin, OUTPUT);

    // 8-bit resolution
    analogWriteResolution(pin, 8);
    assertEqual(analogWriteResolution(pin), 8);
    analogWrite(pin, 200, analogWriteMaxFrequency(pin) / 2);
    // then
    assertEqual(HAL_PWM_Get_AnalogValue_Ext(pin), 200);

    // 4-bit resolution
    analogWriteResolution(pin, 4);
    assertEqual(analogWriteResolution(pin), 4);
    analogWrite(pin, 9, analogWriteMaxFrequency(pin) / 2);
    // then
    assertEqual(HAL_PWM_Get_AnalogValue_Ext(pin), 9);

    // 12-bit resolution
    analogWriteResolution(pin, 12);
    assertEqual(analogWriteResolution(pin), 12);
    analogWrite(pin, 1900, analogWriteMaxFrequency(pin) / 2);
    // then
    assertEqual(HAL_PWM_Get_AnalogValue_Ext(pin), 1900);

    // 15-bit resolution
    analogWriteResolution(pin, 15);
    assertEqual(analogWriteResolution(pin), 15);
    analogWrite(pin, 15900, analogWriteMaxFrequency(pin) / 2);
    // then
    assertEqual(HAL_PWM_Get_AnalogValue_Ext(pin), 15900);

    pinMode(pin, INPUT);
	});
}

test(PWM_08_LowDCAnalogWriteOnPinResultsInCorrectPulseWidth) {
	for_all_pwm_pins([](uint16_t pin) {

    // when
    pinMode(pin, OUTPUT);

    // 8-bit resolution
    analogWriteResolution(pin, 8);
    assertEqual(analogWriteResolution(pin), 8);
    // analogWrite(pin, 25); // 9.8% Duty Cycle at 500Hz = 196us HIGH, 1804us LOW.
    // if (pin == D0) delay(5000);
#if HAL_PLATFORM_NRF52840
    // Dummy read to wait until the change of PWM takes effect
    pulseIn(pin, HIGH);
    pulseIn(pin, LOW);
#endif
    uint32_t avgPulseHigh = 0;
    for(int i=0; i<10; i++) {
        analogWrite(pin, 25); // 9.8% Duty Cycle at 500Hz = 196us HIGH, 1804us LOW.
        avgPulseHigh += pulseIn(pin, HIGH);
    }
    avgPulseHigh /= 10;
    analogWrite(pin, 0);

    // then
    // avgPulseHigh should equal 200 +/- 50
    assertMoreOrEqual(avgPulseHigh, 150);
    assertLessOrEqual(avgPulseHigh, 250);

    // 4-bit resolution
    analogWriteResolution(pin, 4);
    assertEqual(analogWriteResolution(pin), 4);
    // analogWrite(pin, 2); // 13.3% Duty Cycle at 500Hz = 266us HIGH, 1733us LOW.
    // if (pin == D0) delay(5000);
#if HAL_PLATFORM_NRF52840
    // Dummy read to wait until the change of PWM takes effect
    pulseIn(pin, HIGH);
    pulseIn(pin, LOW);
#endif
    avgPulseHigh = 0;
    for(int i=0; i<10; i++) {
        analogWrite(pin, 2); // 13.3% Duty Cycle at 500Hz = 266us HIGH, 1733us LOW.
        avgPulseHigh += pulseIn(pin, HIGH);
    }
    avgPulseHigh /= 10;
    analogWrite(pin, 0);

    // then
    // avgPulseHigh should equal 266 +/- 50
    assertMoreOrEqual(avgPulseHigh, 216);
    assertLessOrEqual(avgPulseHigh, 316);

    // 12-bit resolution
    analogWriteResolution(pin, 12);
    assertEqual(analogWriteResolution(pin), 12);
    // analogWrite(pin, 409); // 10% Duty Cycle at 500Hz = 200us HIGH, 1800us LOW.
    // if (pin == D0) delay(5000);
#if HAL_PLATFORM_NRF52840
    // Dummy read to wait until the change of PWM takes effect
    pulseIn(pin, HIGH);
    pulseIn(pin, LOW);
#endif
    avgPulseHigh = 0;
    for(int i=0; i<10; i++) {
        analogWrite(pin, 409); // 10% Duty Cycle at 500Hz = 200us HIGH, 1800us LOW.
        avgPulseHigh += pulseIn(pin, HIGH);
    }
    avgPulseHigh /= 10;
    analogWrite(pin, 0);

    // then
    // avgPulseHigh should equal 200 +/- 50
    assertMoreOrEqual(avgPulseHigh, 150);
    assertLessOrEqual(avgPulseHigh, 250);

    // 15-bit resolution
    analogWriteResolution(pin, 15);
    assertEqual(analogWriteResolution(pin), 15);
    // analogWrite(pin, 3277); // 10% Duty Cycle at 500Hz = 200us HIGH, 1800us LOW.
    // if (pin == D0) delay(5000);
#if HAL_PLATFORM_NRF52840
    // Dummy read to wait until the change of PWM takes effect
    pulseIn(pin, HIGH);
    pulseIn(pin, LOW);
#endif
    avgPulseHigh = 0;
    for(int i=0; i<10; i++) {
        analogWrite(pin, 3277); // 10% Duty Cycle at 500Hz = 200us HIGH, 1800us LOW.
        avgPulseHigh += pulseIn(pin, HIGH);
    }
    avgPulseHigh /= 10;
    analogWrite(pin, 0);

    // then
    // avgPulseHigh should equal 200 +/- 50
    assertMoreOrEqual(avgPulseHigh, 150);
    assertLessOrEqual(avgPulseHigh, 250);

    pinMode(pin, INPUT);
	});
}

test(PWM_09_LowFrequencyAnalogWriteOnPinResultsInCorrectPulseWidth) {
    for_all_pwm_pins([](uint16_t pin) {
    // when
    pinMode(pin, OUTPUT);

    // 8-bit resolution
    analogWriteResolution(pin, 8);
    assertEqual(analogWriteResolution(pin), 8);
    // analogWrite(pin, 25, 10); // 9.8% Duty Cycle at 10Hz = 9800us HIGH, 90200us LOW.
    // if (pin == D0) delay(5000);
#if HAL_PLATFORM_NRF52840
    // Dummy read to wait until the change of PWM takes effect
    pulseIn(pin, HIGH);
    pulseIn(pin, LOW);
#endif
    uint32_t avgPulseHigh = 0;
    for(int i=0; i<2; i++) {
        analogWrite(pin, 25, 10); // 9.8% Duty Cycle at 10Hz = 9800us HIGH, 90200us LOW.
        avgPulseHigh += pulseIn(pin, HIGH);
    }
    avgPulseHigh /= 2;
    // then
    // avgPulseHigh should equal 9800 +/- 100
    assertMoreOrEqual(avgPulseHigh, 9700);
    assertLessOrEqual(avgPulseHigh, 9900);

    // 4-bit resolution
    analogWriteResolution(pin, 4);
    assertEqual(analogWriteResolution(pin), 4);
    // analogWrite(pin, 2, 10); // 13.3% Duty Cycle at 10Hz = 13333us HIGH, 86000us LOW.
    // if (pin == D0) delay(5000);
#if HAL_PLATFORM_NRF52840
    // Dummy read to wait until the change of PWM takes effect
    pulseIn(pin, HIGH);
    pulseIn(pin, LOW);
#endif
    avgPulseHigh = 0;
    for(int i=0; i<2; i++) {
        analogWrite(pin, 2, 10); // 13.3% Duty Cycle at 10Hz = 13333us HIGH, 90000us LOW.
        avgPulseHigh += pulseIn(pin, HIGH);
    }
    avgPulseHigh /= 2;
    // then
    // avgPulseHigh should equal 13333 +/- 1000
    assertMoreOrEqual(avgPulseHigh, (13333 - 1000) );
    assertLessOrEqual(avgPulseHigh, (13333 + 1000) );

    // 12-bit resolution
    analogWriteResolution(pin, 12);
    assertEqual(analogWriteResolution(pin), 12);
    // analogWrite(pin, 409, 10); // 10% Duty Cycle at 10Hz = 10000us HIGH, 90000us LOW.
    // if (pin == D0) delay(5000);
#if HAL_PLATFORM_NRF52840
    // Dummy read to wait until the change of PWM takes effect
    pulseIn(pin, HIGH);
    pulseIn(pin, LOW);
#endif
    avgPulseHigh = 0;
    for(int i=0; i<2; i++) {
        analogWrite(pin, 409, 10); // 10% Duty Cycle at 10Hz = 10000us HIGH, 90000us LOW.
        avgPulseHigh += pulseIn(pin, HIGH);
    }
    avgPulseHigh /= 2;
    // then
    // avgPulseHigh should equal 10000 +/- 100
    assertMoreOrEqual(avgPulseHigh,  9900);
    assertLessOrEqual(avgPulseHigh, 10100);

    // 15-bit resolution
    analogWriteResolution(pin, 15);
    assertEqual(analogWriteResolution(pin), 15);
    // analogWrite(pin, 3277, 10); // 10% Duty Cycle at 10Hz = 10000us HIGH, 90000us LOW.
    // if (pin == D0) delay(5000);
#if HAL_PLATFORM_NRF52840
    // Dummy read to wait until the change of PWM takes effect
    pulseIn(pin, HIGH);
    pulseIn(pin, LOW);
#endif
    avgPulseHigh = 0;
    for(int i=0; i<2; i++) {
        analogWrite(pin, 3277, 10); // 10% Duty Cycle at 10Hz = 10000us HIGH, 90000us LOW.
        avgPulseHigh += pulseIn(pin, HIGH);
    }
    avgPulseHigh /= 2;
    // then
    // avgPulseHigh should equal 10000 +/- 100
    assertMoreOrEqual(avgPulseHigh,  9900);
    assertLessOrEqual(avgPulseHigh, 10100);

    analogWrite(pin, 0, 10);
    pinMode(pin, INPUT);
    });
}

test(PWM_10_HighFrequencyAnalogWriteOnPinResultsInCorrectPulseWidth) {
	for_all_pwm_pins([](uint16_t pin) {

	// when
    pinMode(pin, OUTPUT);

    // 8-bit resolution
    analogWriteResolution(pin, 8);
    assertEqual(analogWriteResolution(pin), 8);
    // analogWrite(pin, 25, 10000); // 9.8% Duty Cycle at 10kHz = 9.8us HIGH, 90.2us LOW.
    // if (pin == D0) delay(5000);
#if HAL_PLATFORM_NRF52840
    // Dummy read to wait until the change of PWM takes effect
    pulseIn(pin, HIGH);
    pulseIn(pin, LOW);
#endif
    uint32_t avgPulseHigh = 0;
    for(int i=0; i<10; i++) {
        analogWrite(pin, 25, 10000); // 9.8% Duty Cycle at 10kHz = 9.8us HIGH, 90.2us LOW.
        avgPulseHigh += pulseIn(pin, HIGH);
    }
    avgPulseHigh /= 10;
    // then
    // avgPulseHigh should equal 10 +/- 5
    assertMoreOrEqual(avgPulseHigh, 5);
    assertLessOrEqual(avgPulseHigh, 15);

    // 4-bit resolution
    analogWriteResolution(pin, 4);
    assertEqual(analogWriteResolution(pin), 4);
    // analogWrite(pin, 2, 10000); // 13.3% Duty Cycle at 10kHz = 13.3us HIGH, 86.6us LOW.
    // if (pin == D0) delay(5000);
#if HAL_PLATFORM_NRF52840
    // Dummy read to wait until the change of PWM takes effect
    pulseIn(pin, HIGH);
    pulseIn(pin, LOW);
#endif
    avgPulseHigh = 0;
    for(int i=0; i<10; i++) {
        analogWrite(pin, 2, 10000); // 13.3% Duty Cycle at 10kHz = 13.3us HIGH, 86.6us LOW.
        avgPulseHigh += pulseIn(pin, HIGH);
    }
    avgPulseHigh /= 10;
    // then
    // avgPulseHigh should equal 13 +/- 5
    assertMoreOrEqual(avgPulseHigh, 8);
    assertLessOrEqual(avgPulseHigh, 18);

    // 12-bit resolution
    analogWriteResolution(pin, 12);
    assertEqual(analogWriteResolution(pin), 12);
    // analogWrite(pin, 409, 10000); // 10% Duty Cycle at 10kHz = 10us HIGH, 90us LOW.
    // if (pin == D0) delay(5000);
#if HAL_PLATFORM_NRF52840
    // Dummy read to wait until the change of PWM takes effect
    pulseIn(pin, HIGH);
    pulseIn(pin, LOW);
#endif
    avgPulseHigh = 0;
    for(int i=0; i<10; i++) {
        analogWrite(pin, 409, 10000); // 10% Duty Cycle at 10kHz = 10us HIGH, 90us LOW.
        avgPulseHigh += pulseIn(pin, HIGH);
    }
    avgPulseHigh /= 10;
    // then
    // avgPulseHigh should equal 10 +/- 2
    assertMoreOrEqual(avgPulseHigh, 8);
    assertLessOrEqual(avgPulseHigh, 12);

    // 15-bit resolution
    analogWriteResolution(pin, 15);
    assertEqual(analogWriteResolution(pin), 15);
    // analogWrite(pin, 3277, 10000); // 10% Duty Cycle at 10kHz = 10us HIGH, 90us LOW.
    // if (pin == D0) delay(5000);
#if HAL_PLATFORM_NRF52840
    // Dummy read to wait until the change of PWM takes effect
    pulseIn(pin, HIGH);
    pulseIn(pin, LOW);
#endif
    avgPulseHigh = 0;
    for(int i=0; i<10; i++) {
        analogWrite(pin, 3277, 10000); // 10% Duty Cycle at 10kHz = 10us HIGH, 90us LOW.
        avgPulseHigh += pulseIn(pin, HIGH);
    }
    avgPulseHigh /= 10;
    // then
    // avgPulseHigh should equal 10 +/- 2
    assertMoreOrEqual(avgPulseHigh, 8);
    assertLessOrEqual(avgPulseHigh, 12);

    analogWrite(pin, 0, 500);
    pinMode(pin, INPUT);
	});
}

test(PWM_11_CompherensiveResolutionFrequency) {
    for_all_pwm_pins([&](uint16_t pin) {
        // when
        pinMode(pin, OUTPUT);

        // 2 or 3 bit resolution PWM is crude at best and hard to be accurate, we won't test it here.
        uint8_t resolution = 4;

        for (resolution = 4; ; resolution++) {
            // Set resolution
            analogWriteResolution(pin, resolution);
            // Serial.printlnf("pin=%d res=%d res_act=%d", pin, resolution, analogWriteResolution(pin));
            if (resolution <= 15) {
                // All PWM pins should support resolution of up to 15 bits
                assertEqual(resolution, analogWriteResolution(pin));
            } else {
                // Some PWM pins (which utilize 32-bit timers) may support higher resolution
                if (resolution != analogWriteResolution(pin)) {
                    break;
                } else {
                    assertEqual(resolution, analogWriteResolution(pin));
                }
            }

            uint32_t maxVal = (1 << resolution) - 1;

            uint32_t freq = 1;
            uint32_t freqStep = 9;

            // Test all frequencies up to analogWriteMaxFrequency() with logarithmic step
            for (freq = minimumFrequency; freq <= analogWriteMaxFrequency(pin);) {
                float fp = floor(log10((float)freq));
                if (fp < 1) {
                    fp = 1;
                }
                freqStep = ((uint32_t)pow(10.0, fp + 1.0)) / 3;
                if (freqStep < 33) {
                    freqStep = 33;
                }

                for (uint32_t duty = 20; duty <= 90; duty += 5) {
                    uint32_t value = (uint32_t)(((double)duty / 100.0) * (double)maxVal);
                    analogWrite(pin, value, freq);
                    // Check if the write resulted in correct analog value
                    assertEqual(HAL_PWM_Get_AnalogValue_Ext(pin), value);

                    double refPulseWidthUs = ((double)duty/100.0) * (1000000.0 / (double)freq);
                    // pulseIn cannot measure pulses shorter than 10us reliably, limit to 20us
                    if (refPulseWidthUs < 30.0) {
                        // Skip
                    } else if ((1.0 - ((double)duty/100.0)) * refPulseWidthUs < 30.0) {
                        // pulseIn will not be able to accurately measure high pulse that is followed by <20us low pulse
                    } else {
                        uint32_t pulseAcc = 0;
                        uint32_t pulseSamples = freq < 1000 ? maxPulseSamples / 10 : maxPulseSamples;
#if HAL_PLATFORM_NRF52840
                        // Dummy read to wait until the change of PWM takes effect
                        pulseIn(pin, HIGH);
                        pulseIn(pin, LOW);
#endif
                        for (uint32_t i = 0; i < pulseSamples; i++) {
                            ATOMIC_BLOCK() {
                                pulseAcc += pulseIn(pin, HIGH);
                            }
                            // 0 and maxVal should result in a timeout
                            if (value == 0 || value == maxVal) {
                                Serial.printlnf("timeout: %lu", i);
                                assertEqual(pulseAcc, 0);
                                assertEqual(digitalRead(pin), 0);
                                break;
                            }
                        }
                        double avgPulse = (double)pulseAcc / pulseSamples;
                        double err = ABS(avgPulse - refPulseWidthUs);

                        // Pulse width should be within 15% error margin resolution > 6, else 40%
                        float errPulseWidth = (resolution > 6) ? 0.15 * refPulseWidthUs : 0.40 * refPulseWidthUs;
                        // Serial.printlnf("pin=%d freq=%d duty=%d res=%d res_act=%d val=%d ref=%f avg=%f err=%f err_max=%f pcnt=%0.2f", pin, freq, duty, resolution, analogWriteResolution(pin), value, refPulseWidthUs, avgPulse, err, errPulseWidth, 100*(ABS(avgPulse-refPulseWidthUs)/refPulseWidthUs) );
                        assertLessOrEqual(err, errPulseWidth);
                    }
                }

                // Clamp to analogWriteMaxFrequency(pin)
                if (freq < analogWriteMaxFrequency(pin) && (freq + freqStep) > analogWriteMaxFrequency(pin)) {
                    freq = analogWriteMaxFrequency(pin);
                } else if (freq < analogWriteMaxFrequency(pin)) {
                    freq += freqStep;
                } else {
                    break;
                }
            }
        }

        // At least 15-bit maximum resolution
        assertMoreOrEqual(resolution, 15);
    });
}

#if (PLATFORM_ID == 8) // P1
test(PWM_99_P1S6CleanupForP1) {
    // enable POWERSAVE_CLOCK on P1S6
    System.enableFeature(FEATURE_WIFI_POWERSAVE_CLOCK);
}
#endif<|MERGE_RESOLUTION|>--- conflicted
+++ resolved
@@ -25,13 +25,9 @@
         ,
         A6
 # endif // PLATFORM_ID != PLATFORM_BSOM || !HAL_PLATFORM_POWER_MANAGEMENT
-<<<<<<< HEAD
-#elif (PLATFORM_ID == PLATFORM_ARGON) || (PLATFORM_ID == PLATFORM_BORON)
-=======
 #elif (PLATFORM_ID == PLATFORM_TRACKER) // Asset Tracker
         D0, D1, D2, D3, D4, D5, D6, D7 /* , RGBR, RGBG, RGBB */
-#elif (PLATFORM_ID == PLATFORM_ARGON) || (PLATFORM_ID == PLATFORM_BORON) || (PLATFORM_ID == PLATFORM_XENON)
->>>>>>> 693ee49f
+#elif (PLATFORM_ID == PLATFORM_ARGON) || (PLATFORM_ID == PLATFORM_BORON)
         D2, D3, D4, D5, D6, /* D7, */ D8, A0, A1, A2, A3, A4, A5 /* , RGBR, RGBG, RGBB */
 #else
 #error "Unsupported platform"
