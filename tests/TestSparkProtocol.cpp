#include "UnitTest++.h"
#include "spark_protocol.h"
#include "ConstructorFixture.h"

SUITE(SparkProtocolConstruction)
{
  TEST_FIXTURE(ConstructorFixture, NoErrorReturnedFromHandshake)
  {
    int err = spark_protocol.handshake();
    CHECK_EQUAL(0, err);
  }

  TEST_FIXTURE(ConstructorFixture, HandshakeReceives40Bytes)
  {
    spark_protocol.handshake();
    CHECK_EQUAL(40, bytes_received[0]);
  }

  TEST_FIXTURE(ConstructorFixture, HandshakeSends256Bytes)
  {
    spark_protocol.handshake();
    CHECK_EQUAL(256, bytes_sent[0]);
  }

  TEST_FIXTURE(ConstructorFixture, HandshakeLaterReceives384Bytes)
  {
    spark_protocol.handshake();
    CHECK_EQUAL(384, bytes_received[1]);
  }

  TEST_FIXTURE(ConstructorFixture, HandshakeLaterSends18Bytes)
  {
    spark_protocol.handshake();
    CHECK_EQUAL(18, bytes_sent[1]);
  }

  TEST_FIXTURE(ConstructorFixture, HandshakeSendsExpectedHello)
  {
    const uint8_t expected[18] = {
      0x00, 0x10,
      0xde, 0x89, 0x60, 0x27, 0xba, 0x11, 0x1a, 0x95,
      0xbe, 0x39, 0x6f, 0x4d, 0xfc, 0x30, 0x9b, 0x6b };
    spark_protocol.handshake();
    CHECK_ARRAY_EQUAL(expected, sent_buf_1, 18);
  }


  /********* event loop *********/

  TEST_FIXTURE(ConstructorFixture, EventLoopReceives2Bytes)
  {
    spark_protocol.handshake();
    bytes_received[0] = 0;
    spark_protocol.event_loop();
    CHECK_EQUAL(2, bytes_received[0]);
  }

  TEST_FIXTURE(ConstructorFixture, EventLoopLaterReceives16Bytes)
  {
    uint8_t describe[18] = {
      0x00, 0x10,
      0xd5, 0xb7, 0xf7, 0xfe, 0x9f, 0x2d, 0xca, 0xac,
      0xda, 0x15, 0x10, 0xa3, 0x27, 0x8b, 0xa7, 0xa9 };
    memcpy(message_to_receive, describe, 18);
    spark_protocol.handshake();
    bytes_received[0] = bytes_received[1] = 0;
    spark_protocol.event_loop();
    CHECK_EQUAL(16, bytes_received[1]);
  }

  TEST_FIXTURE(ConstructorFixture, EventLoopRespondsToDescribeWith50Bytes)
  {
    uint8_t describe[18] = {
      0x00, 0x10,
      0x4d, 0x2b, 0x01, 0x6f, 0x13, 0xee, 0xde, 0xdc,
      0xaf, 0x79, 0x23, 0xfb, 0x76, 0x81, 0xb3, 0x7a };
    memcpy(message_to_receive, describe, 18);
    spark_protocol.handshake();
    bytes_received[0] = bytes_sent[0] = 0;
    spark_protocol.event_loop();
    CHECK_EQUAL(50, bytes_sent[0]);
  }

  TEST_FIXTURE(ConstructorFixture, EventLoopRespondsToDescribeWithDescription)
  {
    uint8_t describe[18] = {
      0x00, 0x10,
      0x4d, 0x2b, 0x01, 0x6f, 0x13, 0xee, 0xde, 0xdc,
      0xaf, 0x79, 0x23, 0xfb, 0x76, 0x81, 0xb3, 0x7a };
    memcpy(message_to_receive, describe, 18);
    const uint8_t expected[50] = {
      0x00, 0x30,
      0x8c, 0x75, 0x7e, 0x24, 0xf7, 0x56, 0xde, 0x78,
      0xd8, 0x4f, 0x19, 0x80, 0xa8, 0xe0, 0xd1, 0x84,
      0xb0, 0x96, 0x00, 0x94, 0x76, 0x92, 0x11, 0xc8,
      0x84, 0xf5, 0x95, 0x6a, 0xe4, 0x16, 0x21, 0x61,
      0x10, 0xf5, 0xe5, 0x1a, 0xf1, 0x78, 0x0b, 0x75,
      0x6a, 0xed, 0x83, 0xc5, 0xe0, 0x5d, 0x5c, 0x5a };
    spark_protocol.handshake();
    bytes_received[0] = bytes_sent[0] = 0;
    spark_protocol.event_loop();
    CHECK_ARRAY_EQUAL(expected, sent_buf_0, 50);
  }

  TEST_FIXTURE(ConstructorFixture, EventLoopRespondsToFunctionCallWithACK)
  {
    uint8_t function_call[34] = {
      0x00, 0x20,
      0xc6, 0xf4, 0xcb, 0x28, 0x85, 0xd8, 0x1e, 0xdd,
      0x23, 0x1c, 0x56, 0xb8, 0xd8, 0x03, 0x28, 0x94,
      0xce, 0x89, 0xab, 0x42, 0x48, 0x86, 0x78, 0x76,
      0xa0, 0x14, 0x07, 0x23, 0xb5, 0xa9, 0xfe, 0x75 };
    memcpy(message_to_receive, function_call, 34);
    const uint8_t expected[18] = {
      0x00, 0x10,
      0x80, 0xef, 0x08, 0x49, 0xd1, 0xbe, 0xe3, 0x20,
      0xf5, 0x06, 0xf9, 0x7d, 0xf1, 0xce, 0x25, 0x36 };
    spark_protocol.handshake();
    bytes_received[0] = bytes_sent[0] = 0;
    spark_protocol.event_loop();
    CHECK_ARRAY_EQUAL(expected, sent_buf_0, 18);
  }

  TEST_FIXTURE(ConstructorFixture,
               EventLoopLaterRespondsToFunctionCallWithFunctionReturn)
  {
    uint8_t function_call[34] = {
      0x00, 0x20,
      0xc6, 0xf4, 0xcb, 0x28, 0x85, 0xd8, 0x1e, 0xdd,
      0x23, 0x1c, 0x56, 0xb8, 0xd8, 0x03, 0x28, 0x94,
      0xce, 0x89, 0xab, 0x42, 0x48, 0x86, 0x78, 0x76,
      0xa0, 0x14, 0x07, 0x23, 0xb5, 0xa9, 0xfe, 0x75 };
    memcpy(message_to_receive, function_call, 34);
    const uint8_t expected[18] = {
      0x00, 0x10,
      0xa5, 0x71, 0x32, 0x5f, 0x7a, 0xd0, 0xf1, 0x3a,
      0xb9, 0x1c, 0x09, 0x2d, 0xe2, 0x8b, 0x4f, 0xe0 };
    spark_protocol.handshake();
    bytes_received[0] = bytes_sent[0] = 0;
    spark_protocol.event_loop();
    CHECK_ARRAY_EQUAL(expected, sent_buf_1, 18);
  }

  TEST_FIXTURE(ConstructorFixture,
               EventLoopRespondsToVariableRequestWithVariableValue)
  {
    uint8_t variable_request[34] = {
      0x00, 0x20,
      0xbc, 0x99, 0x43, 0x1b, 0x9a, 0x74, 0x44, 0x93,
      0x8f, 0x91, 0xa8, 0x4b, 0xc2, 0x09, 0x2b, 0xb5,
      0x75, 0x28, 0x57, 0xa6, 0xc6, 0xf4, 0x44, 0x07,
      0xdd, 0xd2, 0x0a, 0x72, 0x32, 0xb0, 0x1c, 0xbf };
    memcpy(message_to_receive, variable_request, 34);
    const uint8_t expected[18] = {
      0x00, 0x10,
      0x59, 0x28, 0xfa, 0x3d, 0x00, 0xea, 0xb2, 0x85,
      0x15, 0xb5, 0x06, 0x6d, 0x44, 0x65, 0x83, 0xa8 };
    spark_protocol.handshake();
    bytes_received[0] = bytes_sent[0] = 0;
    spark_protocol.event_loop();
    CHECK_ARRAY_EQUAL(expected, sent_buf_0, 18);
  }

  TEST_FIXTURE(ConstructorFixture, EventLoopCallsFunctionViaDescriptor)
  {
    uint8_t function_call[34] = {
      0x00, 0x20,
      0xc6, 0xf4, 0xcb, 0x28, 0x85, 0xd8, 0x1e, 0xdd,
      0x23, 0x1c, 0x56, 0xb8, 0xd8, 0x03, 0x28, 0x94,
      0xce, 0x89, 0xab, 0x42, 0x48, 0x86, 0x78, 0x76,
      0xa0, 0x14, 0x07, 0x23, 0xb5, 0xa9, 0xfe, 0x75 };
    memcpy(message_to_receive, function_call, 34);
    spark_protocol.handshake();
    bytes_received[0] = bytes_sent[0] = 0;
    spark_protocol.event_loop();
    CHECK(function_called);
  }

  TEST_FIXTURE(ConstructorFixture, BlockingSendAccumulatesOverMultipleCalls)
  {
    uint8_t expected[20] = {
      1, 2, 3, 4, 5, 6, 7, 8, 9, 10, 11, 12, 13, 14, 15, 16, 17, 18, 19, 20 };
    spark_protocol.blocking_send(expected, 20);
    CHECK_ARRAY_EQUAL(expected, sent_buf_0, 20);
  }

  TEST_FIXTURE(ConstructorFixture, BlockingReceiveAccumulatesOverMultipleCalls)
  {
    uint8_t expected[20] = {
      1, 2, 3, 4, 5, 6, 7, 8, 9, 10, 11, 12, 13, 14, 15, 16, 17, 18, 19, 20 };
    uint8_t receive_buf[20];
    memcpy(message_to_receive, expected, 20);
    spark_protocol.blocking_receive(receive_buf, 20);
    CHECK_ARRAY_EQUAL(expected, receive_buf, 20);
  }



  /*********************************
   * Over-the-air Firmware Updates *
   *********************************/

<<<<<<< HEAD
  // TEST_FIXTURE(ConstructorFixture, EventLoopRespondsToUpdateBeginWithACK)
  // {
  //   CHECK(false);
  // }

  // TEST_FIXTURE(ConstructorFixture, EventLoopPreparesForUpdateUponUpdateBegin)
  // {
  //   // callbacks.prepare_for_firmware_update
  //   CHECK(false);
  // }

  // TEST_FIXTURE(ConstructorFixture, EventLoopRespondsToUpdateBeginWithUpdateReady)
  // {
  //   CHECK(false);
  // }

  // TEST_FIXTURE(ConstructorFixture, EventLoopRespondsToChunkWithACK)
  // {
  //   CHECK(false);
  // }

  // TEST_FIXTURE(ConstructorFixture, EventLoopRespondsToChunkWithChunkReceivedOKIfCRCMatches)
  // {
  //   CHECK(false);
  // }

  // TEST_FIXTURE(ConstructorFixture, EventLoopRespondsToChunkWithChunkReceivedBADOnCRCMismatch)
  // {
  //   CHECK(false);
  // }

  // TEST_FIXTURE(ConstructorFixture, EventLoopSavesReceivedChunk)
  // {
  //   // callbacks.save_firmware_chunk
  //   CHECK(false);
  // }

  // TEST_FIXTURE(ConstructorFixture, EventLoopRespondsToUpdateDoneWithACK)
  // {
  //   CHECK(false);
  // }

  // TEST_FIXTURE(ConstructorFixture, EventLoopFinishesFirmwareUpdateOnUpdateDone)
  // {
  //   // callbacks.finish_firmware_update
  //   CHECK(false);
  // }

  // TEST_FIXTURE(ConstructorFixture, EventLoopSendsChunkMissedOnTimeout)
  // {
  //   CHECK(false);
  // }
=======
  TEST_FIXTURE(ConstructorFixture, EventLoopRespondsToUpdateBeginWithACK)
  {
    uint8_t update_begin[18] = {
      0x00, 0x10,
      0x61, 0x30, 0xc7, 0x4c, 0x9c, 0x11, 0x5c, 0x5b,
      0x03, 0x83, 0x8a, 0x9a, 0xa7, 0x6c, 0xf1, 0x83 };
    memcpy(message_to_receive, update_begin, 18);
    const uint8_t expected[18] = {
      0x00, 0x10,
      0x10, 0x8a, 0xb8, 0x3f, 0x2d, 0xbf, 0xfb, 0x18,
      0x3d, 0x5b, 0xf1, 0x6d, 0xb3, 0xfb, 0x46, 0x4d };
    spark_protocol.handshake();
    bytes_received[0] = bytes_sent[0] = 0;
    spark_protocol.event_loop();
    CHECK_ARRAY_EQUAL(expected, sent_buf_0, 18);
  }

  TEST_FIXTURE(ConstructorFixture, EventLoopPreparesForUpdateUponUpdateBegin)
  {
    uint8_t update_begin[18] = {
      0x00, 0x10,
      0x61, 0x30, 0xc7, 0x4c, 0x9c, 0x11, 0x5c, 0x5b,
      0x03, 0x83, 0x8a, 0x9a, 0xa7, 0x6c, 0xf1, 0x83 };
    memcpy(message_to_receive, update_begin, 18);
    spark_protocol.handshake();
    bytes_received[0] = bytes_sent[0] = 0;
    spark_protocol.event_loop();
    CHECK(did_prepare_for_update);
  }

  TEST_FIXTURE(ConstructorFixture, EventLoopRespondsToUpdateBeginWithUpdateReady)
  {
    uint8_t update_begin[18] = {
      0x00, 0x10,
      0x61, 0x30, 0xc7, 0x4c, 0x9c, 0x11, 0x5c, 0x5b,
      0x03, 0x83, 0x8a, 0x9a, 0xa7, 0x6c, 0xf1, 0x83 };
    memcpy(message_to_receive, update_begin, 18);
    const uint8_t expected[18] = {
      0x00, 0x10,
      0x69, 0xd7, 0x04, 0x83, 0xe7, 0x49, 0x21, 0xda,
      0x83, 0xa8, 0xe4, 0x32, 0x55, 0x2f, 0x21, 0xcb };
    spark_protocol.handshake();
    bytes_received[0] = bytes_sent[0] = 0;
    spark_protocol.event_loop();
    CHECK_ARRAY_EQUAL(expected, sent_buf_1, 18);
  }

  TEST_FIXTURE(ConstructorFixture, EventLoopRespondsToChunkWithACK)
  {
    uint8_t chunk[98] = {
      0x00, 0x60,
      0xaf, 0x83, 0x48, 0x8c, 0xeb, 0xfa, 0x65, 0x98,
      0xe9, 0xb5, 0xa4, 0xac, 0xb9, 0x86, 0x5e, 0x41,
      0x55, 0x04, 0xc4, 0x1b, 0xf6, 0x68, 0xf5, 0xb7,
      0xfb, 0x28, 0x97, 0x16, 0x9d, 0x1f, 0xde, 0x98,
      0x3e, 0x2a, 0xdf, 0x0d, 0x37, 0x09, 0xbb, 0x1d,
      0xe1, 0xc7, 0x16, 0x9d, 0x0a, 0xc5, 0xea, 0xdb,
      0x2a, 0xf0, 0x8d, 0xcb, 0x2b, 0xdc, 0x5a, 0xd6,
      0x5c, 0x87, 0xd4, 0xf3, 0x64, 0x19, 0xae, 0x11,
      0xec, 0x32, 0x4f, 0x75, 0x0d, 0xc0, 0x93, 0xda,
      0x75, 0x85, 0xcd, 0x00, 0xb6, 0x80, 0xba, 0x41,
      0x2f, 0x5d, 0x1d, 0x11, 0x46, 0x09, 0xc2, 0xa0,
      0xd9, 0x38, 0x88, 0x2f, 0x3a, 0xec, 0x60, 0xdf };
    memcpy(message_to_receive, chunk, 98);
    const uint8_t expected[18] = {
      0x00, 0x10,
      0x4d, 0xa2, 0x1a, 0x09, 0xc0, 0xd7, 0x22, 0x36,
      0x90, 0xf7, 0x25, 0x63, 0x70, 0xb8, 0x88, 0xe3 };
    spark_protocol.handshake();
    bytes_received[0] = bytes_sent[0] = 0;
    spark_protocol.event_loop();
    CHECK_ARRAY_EQUAL(expected, sent_buf_0, 18);
  }

  TEST_FIXTURE(ConstructorFixture, EventLoopRespondsToChunkWithChunkReceivedOKIfCRCMatches)
  {
    spark_protocol.handshake();

    // First send update begin to set chunk index to zero
    uint8_t update_begin[18] = {
      0x00, 0x10,
      0x61, 0x30, 0xc7, 0x4c, 0x9c, 0x11, 0x5c, 0x5b,
      0x03, 0x83, 0x8a, 0x9a, 0xa7, 0x6c, 0xf1, 0x83 };
    memcpy(message_to_receive, update_begin, 18);
    spark_protocol.event_loop();

    uint8_t chunk[98] = {
      0x00, 0x60,
      0xaf, 0x83, 0x48, 0x8c, 0xeb, 0xfa, 0x65, 0x98,
      0xe9, 0xb5, 0xa4, 0xac, 0xb9, 0x86, 0x5e, 0x41,
      0x55, 0x04, 0xc4, 0x1b, 0xf6, 0x68, 0xf5, 0xb7,
      0xfb, 0x28, 0x97, 0x16, 0x9d, 0x1f, 0xde, 0x98,
      0x3e, 0x2a, 0xdf, 0x0d, 0x37, 0x09, 0xbb, 0x1d,
      0xe1, 0xc7, 0x16, 0x9d, 0x0a, 0xc5, 0xea, 0xdb,
      0x2a, 0xf0, 0x8d, 0xcb, 0x2b, 0xdc, 0x5a, 0xd6,
      0x5c, 0x87, 0xd4, 0xf3, 0x64, 0x19, 0xae, 0x11,
      0xec, 0x32, 0x4f, 0x75, 0x0d, 0xc0, 0x93, 0xda,
      0x75, 0x85, 0xcd, 0x00, 0xb6, 0x80, 0xba, 0x41,
      0x2f, 0x5d, 0x1d, 0x11, 0x46, 0x09, 0xc2, 0xa0,
      0xd9, 0x38, 0x88, 0x2f, 0x3a, 0xec, 0x60, 0xdf };
    memcpy(message_to_receive, chunk, 98);

    // Now reset test buffer and look for chunk response
    bytes_received[0] = bytes_sent[0] = 0;
    mock_crc = 0x01234567;
    spark_protocol.event_loop();

    const uint8_t expected[18] = {
      0x00, 0x10,
      0xf4, 0x43, 0xed, 0xba, 0xc5, 0xb4, 0xf3, 0x70,
      0x52, 0xcd, 0x48, 0xbd, 0xf1, 0x90, 0x24, 0x20 };

    CHECK_ARRAY_EQUAL(expected, sent_buf_1, 18);
  }

  TEST_FIXTURE(ConstructorFixture, EventLoopRespondsToChunkWithChunkReceivedBADOnCRCMismatch)
  {
    spark_protocol.handshake();

    // First send update begin to set chunk index to zero
    uint8_t update_begin[18] = {
      0x00, 0x10,
      0x61, 0x30, 0xc7, 0x4c, 0x9c, 0x11, 0x5c, 0x5b,
      0x03, 0x83, 0x8a, 0x9a, 0xa7, 0x6c, 0xf1, 0x83 };
    memcpy(message_to_receive, update_begin, 18);
    spark_protocol.event_loop();

    uint8_t chunk[98] = {
      0x00, 0x60,
      0xaf, 0x83, 0x48, 0x8c, 0xeb, 0xfa, 0x65, 0x98,
      0xe9, 0xb5, 0xa4, 0xac, 0xb9, 0x86, 0x5e, 0x41,
      0x55, 0x04, 0xc4, 0x1b, 0xf6, 0x68, 0xf5, 0xb7,
      0xfb, 0x28, 0x97, 0x16, 0x9d, 0x1f, 0xde, 0x98,
      0x3e, 0x2a, 0xdf, 0x0d, 0x37, 0x09, 0xbb, 0x1d,
      0xe1, 0xc7, 0x16, 0x9d, 0x0a, 0xc5, 0xea, 0xdb,
      0x2a, 0xf0, 0x8d, 0xcb, 0x2b, 0xdc, 0x5a, 0xd6,
      0x5c, 0x87, 0xd4, 0xf3, 0x64, 0x19, 0xae, 0x11,
      0xec, 0x32, 0x4f, 0x75, 0x0d, 0xc0, 0x93, 0xda,
      0x75, 0x85, 0xcd, 0x00, 0xb6, 0x80, 0xba, 0x41,
      0x2f, 0x5d, 0x1d, 0x11, 0x46, 0x09, 0xc2, 0xa0,
      0xd9, 0x38, 0x88, 0x2f, 0x3a, 0xec, 0x60, 0xdf };
    memcpy(message_to_receive, chunk, 98);

    // Now reset test buffer and look for chunk response
    bytes_received[0] = bytes_sent[0] = 0;
    mock_crc = 0xabad1dea;
    spark_protocol.event_loop();

    const uint8_t expected[18] = {
      0x00, 0x10,
      0xef, 0x69, 0xa6, 0x60, 0xca, 0x6c, 0x1c, 0x89,
      0xc2, 0x61, 0x37, 0xb4, 0xd4, 0xa5, 0xd6, 0x87 };

    CHECK_ARRAY_EQUAL(expected, sent_buf_1, 18);
  }

  TEST_FIXTURE(ConstructorFixture, EventLoopSavesReceivedChunk)
  {
    spark_protocol.handshake();

    // First send update begin to set chunk index to zero
    uint8_t update_begin[18] = {
      0x00, 0x10,
      0x61, 0x30, 0xc7, 0x4c, 0x9c, 0x11, 0x5c, 0x5b,
      0x03, 0x83, 0x8a, 0x9a, 0xa7, 0x6c, 0xf1, 0x83 };
    memcpy(message_to_receive, update_begin, 18);
    spark_protocol.event_loop();

    uint8_t chunk[98] = {
      0x00, 0x60,
      0xaf, 0x83, 0x48, 0x8c, 0xeb, 0xfa, 0x65, 0x98,
      0xe9, 0xb5, 0xa4, 0xac, 0xb9, 0x86, 0x5e, 0x41,
      0x55, 0x04, 0xc4, 0x1b, 0xf6, 0x68, 0xf5, 0xb7,
      0xfb, 0x28, 0x97, 0x16, 0x9d, 0x1f, 0xde, 0x98,
      0x3e, 0x2a, 0xdf, 0x0d, 0x37, 0x09, 0xbb, 0x1d,
      0xe1, 0xc7, 0x16, 0x9d, 0x0a, 0xc5, 0xea, 0xdb,
      0x2a, 0xf0, 0x8d, 0xcb, 0x2b, 0xdc, 0x5a, 0xd6,
      0x5c, 0x87, 0xd4, 0xf3, 0x64, 0x19, 0xae, 0x11,
      0xec, 0x32, 0x4f, 0x75, 0x0d, 0xc0, 0x93, 0xda,
      0x75, 0x85, 0xcd, 0x00, 0xb6, 0x80, 0xba, 0x41,
      0x2f, 0x5d, 0x1d, 0x11, 0x46, 0x09, 0xc2, 0xa0,
      0xd9, 0x38, 0x88, 0x2f, 0x3a, 0xec, 0x60, 0xdf };
    memcpy(message_to_receive, chunk, 98);

    // Now reset test buffer and look for chunk response
    bytes_received[0] = bytes_sent[0] = 0;
    mock_crc = 0x01234567;
    spark_protocol.event_loop();

    const uint8_t expected[] = "not actually a valid firmware data "
                               "chunk payload, but the header is fine";
    CHECK_ARRAY_EQUAL(expected, saved_firmware_chunk, 72);
  }

  TEST_FIXTURE(ConstructorFixture, EventLoopRespondsToUpdateDoneWithACK)
  {
    uint8_t update_done[18] = {
      0x00, 0x10,
      0x7d, 0xa6, 0xd1, 0x4f, 0x57, 0x4c, 0x09, 0xc9,
      0x86, 0xa0, 0xae, 0xc2, 0x26, 0xd2, 0x0a, 0xb2 };
    memcpy(message_to_receive, update_done, 18);
    const uint8_t expected[18] = {
      0x00, 0x10,
      0x89, 0xdc, 0x43, 0x5c, 0x63, 0x8e, 0x7a, 0x2e,
      0x76, 0xb2, 0xf5, 0xab, 0xb9, 0xb2, 0x2d, 0xae };
    spark_protocol.handshake();
    bytes_received[0] = bytes_sent[0] = 0;
    spark_protocol.event_loop();
    CHECK_ARRAY_EQUAL(expected, sent_buf_0, 18);
  }

  TEST_FIXTURE(ConstructorFixture, EventLoopFinishesFirmwareUpdateOnUpdateDone)
  {
    uint8_t update_done[18] = {
      0x00, 0x10,
      0x7d, 0xa6, 0xd1, 0x4f, 0x57, 0x4c, 0x09, 0xc9,
      0x86, 0xa0, 0xae, 0xc2, 0x26, 0xd2, 0x0a, 0xb2 };
    memcpy(message_to_receive, update_done, 18);
    spark_protocol.handshake();
    bytes_received[0] = bytes_sent[0] = 0;
    spark_protocol.event_loop();
    CHECK(did_finish_update);
  }

  TEST_FIXTURE(ConstructorFixture, EventLoopSendsChunkMissedOnTimeout)
  {
    spark_protocol.handshake();

    // Send update_begin to set updating and last_chunk_millis
    uint8_t update_begin[18] = {
      0x00, 0x10,
      0x61, 0x30, 0xc7, 0x4c, 0x9c, 0x11, 0x5c, 0x5b,
      0x03, 0x83, 0x8a, 0x9a, 0xa7, 0x6c, 0xf1, 0x83 };
    memcpy(message_to_receive, update_begin, 18);
    next_millis = 0;
    bytes_received[0] = bytes_sent[0] = 0;
    spark_protocol.event_loop();

    next_millis = 4000;
    nothing_to_receive = true;
    bytes_received[0] = bytes_sent[0] = 0;
    spark_protocol.event_loop();

    const uint8_t expected[18] = {
      0x00, 0x10,
      0x4e, 0xa4, 0x64, 0x26, 0x3e, 0x48, 0x09, 0x52,
      0x72, 0x2c, 0x62, 0xbc, 0x9c, 0x48, 0x63, 0xc2 };
    CHECK_ARRAY_EQUAL(expected, sent_buf_0, 18);
  }
>>>>>>> 8fb2c8e2


  SUITE(EventLoopEventHandlers)
  {
    TEST_FIXTURE(ConstructorFixture, EventLoopCallsOnlyHandlerOnExactlyMatchedEvent)
    {
      const char *event_name = "teapot-boiled";
      uint8_t event[34] = {
        0x00, 0x20,
        0x36, 0x0b, 0xed, 0xd1, 0x5a, 0x7b, 0x9b, 0xf0,
        0xe5, 0x44, 0xd2, 0xce, 0x49, 0x6f, 0x6b, 0xc1,
        0x27, 0xa7, 0x88, 0x9a, 0xa8, 0x72, 0xd3, 0x5a,
        0x8f, 0xce, 0x2a, 0x94, 0xbd, 0x49, 0x26, 0xdc };
      memcpy(message_to_receive, event, 34);
      spark_protocol.handshake();
      bytes_received[0] = bytes_sent[0] = 0;
      event_handlers_called_with[0].event_name[0] = 0;

      spark_protocol.add_event_handler(event_name, mock_event_handler_0);
      spark_protocol.event_loop();
      CHECK_EQUAL(event_name, event_handlers_called_with[0].event_name);
    }

    TEST_FIXTURE(ConstructorFixture, EventLoopCallsOnlyHandlerWithNULLDataOnMatchedEvent)
    {
      const char *event_name = "teapot-boiled";
      uint8_t event[34] = {
        0x00, 0x20,
        0x36, 0x0b, 0xed, 0xd1, 0x5a, 0x7b, 0x9b, 0xf0,
        0xe5, 0x44, 0xd2, 0xce, 0x49, 0x6f, 0x6b, 0xc1,
        0x27, 0xa7, 0x88, 0x9a, 0xa8, 0x72, 0xd3, 0x5a,
        0x8f, 0xce, 0x2a, 0x94, 0xbd, 0x49, 0x26, 0xdc };
      memcpy(message_to_receive, event, 34);
      spark_protocol.handshake();
      bytes_received[0] = bytes_sent[0] = 0;
      event_handlers_called_with[0].data[0] = 0;

      spark_protocol.add_event_handler(event_name, mock_event_handler_0);
      spark_protocol.event_loop();
      CHECK_EQUAL("", event_handlers_called_with[0].data);
    }

    TEST_FIXTURE(ConstructorFixture, EventLoopCallsOnlyHandlerOnPrefixMatchedEvent)
    {
      const char *event_name = "teapot";
      uint8_t event[34] = {
        0x00, 0x20,
        0x36, 0x0b, 0xed, 0xd1, 0x5a, 0x7b, 0x9b, 0xf0,
        0xe5, 0x44, 0xd2, 0xce, 0x49, 0x6f, 0x6b, 0xc1,
        0x27, 0xa7, 0x88, 0x9a, 0xa8, 0x72, 0xd3, 0x5a,
        0x8f, 0xce, 0x2a, 0x94, 0xbd, 0x49, 0x26, 0xdc };
      memcpy(message_to_receive, event, 34);
      spark_protocol.handshake();
      bytes_received[0] = bytes_sent[0] = 0;
      event_handlers_called_with[0].event_name[0] = 0;

      spark_protocol.add_event_handler(event_name, mock_event_handler_0);
      spark_protocol.event_loop();
      CHECK_ARRAY_EQUAL(event_name, event_handlers_called_with[0].event_name, strlen(event_name));
    }

    TEST_FIXTURE(ConstructorFixture, EventLoopCallsFirstHandlerOnMatchedEvent)
    {
      const char *event_name = "teapot";
      uint8_t event[34] = {
        0x00, 0x20,
        0x36, 0x0b, 0xed, 0xd1, 0x5a, 0x7b, 0x9b, 0xf0,
        0xe5, 0x44, 0xd2, 0xce, 0x49, 0x6f, 0x6b, 0xc1,
        0x27, 0xa7, 0x88, 0x9a, 0xa8, 0x72, 0xd3, 0x5a,
        0x8f, 0xce, 0x2a, 0x94, 0xbd, 0x49, 0x26, 0xdc };
      memcpy(message_to_receive, event, 34);
      spark_protocol.handshake();
      bytes_received[0] = bytes_sent[0] = 0;
      event_handlers_called_with[0].event_name[0] = 0;

      spark_protocol.add_event_handler(event_name, mock_event_handler_0);
      spark_protocol.add_event_handler("foo", mock_event_handler_1);
      spark_protocol.event_loop();
      CHECK_ARRAY_EQUAL(event_name, event_handlers_called_with[0].event_name, strlen(event_name));
    }

    TEST_FIXTURE(ConstructorFixture, EventLoopDoesNotCallSecondHandlerOnMatchedEvent)
    {
      const char *event_name = "teapot";
      uint8_t event[34] = {
        0x00, 0x20,
        0x36, 0x0b, 0xed, 0xd1, 0x5a, 0x7b, 0x9b, 0xf0,
        0xe5, 0x44, 0xd2, 0xce, 0x49, 0x6f, 0x6b, 0xc1,
        0x27, 0xa7, 0x88, 0x9a, 0xa8, 0x72, 0xd3, 0x5a,
        0x8f, 0xce, 0x2a, 0x94, 0xbd, 0x49, 0x26, 0xdc };
      memcpy(message_to_receive, event, 34);
      spark_protocol.handshake();
      bytes_received[0] = bytes_sent[0] = 0;
      event_handlers_called_with[1].event_name[0] = 0;

      spark_protocol.add_event_handler(event_name, mock_event_handler_0);
      spark_protocol.add_event_handler("foo", mock_event_handler_1);
      spark_protocol.event_loop();
      CHECK_EQUAL("", event_handlers_called_with[1].event_name);
    }

    TEST_FIXTURE(ConstructorFixture, EventLoopCallsSecondHandlerOnMatchedEvent)
    {
      const char *event_name = "teapot";
      uint8_t event[34] = {
        0x00, 0x20,
        0x36, 0x0b, 0xed, 0xd1, 0x5a, 0x7b, 0x9b, 0xf0,
        0xe5, 0x44, 0xd2, 0xce, 0x49, 0x6f, 0x6b, 0xc1,
        0x27, 0xa7, 0x88, 0x9a, 0xa8, 0x72, 0xd3, 0x5a,
        0x8f, 0xce, 0x2a, 0x94, 0xbd, 0x49, 0x26, 0xdc };
      memcpy(message_to_receive, event, 34);
      spark_protocol.handshake();
      bytes_received[0] = bytes_sent[0] = 0;
      event_handlers_called_with[1].event_name[0] = 0;

      spark_protocol.add_event_handler("foo", mock_event_handler_0);
      spark_protocol.add_event_handler(event_name, mock_event_handler_1);
      spark_protocol.event_loop();
      CHECK_ARRAY_EQUAL(event_name, event_handlers_called_with[1].event_name, strlen(event_name));
    }

    TEST_FIXTURE(ConstructorFixture, EventLoopCallsHandlerWithData)
    {
      const char *event_name = "teapot";
      uint8_t event[34] = {
        0x00, 0x20,
        0x36, 0x0b, 0xed, 0xd1, 0x5a, 0x7b, 0x9b, 0xf0,
        0xe5, 0x44, 0xd2, 0xce, 0x49, 0x6f, 0x6b, 0xc1,
        0x06, 0x55, 0xfd, 0x63, 0xfb, 0x45, 0x1d, 0x75,
        0xc9, 0xb7, 0xda, 0xf5, 0x04, 0x7e, 0x4e, 0x68 };
      memcpy(message_to_receive, event, 34);
      spark_protocol.handshake();
      bytes_received[0] = bytes_sent[0] = 0;
      event_handlers_called_with[1].data[0] = 0;

      spark_protocol.add_event_handler("foo", mock_event_handler_0);
      spark_protocol.add_event_handler(event_name, mock_event_handler_1);
      spark_protocol.event_loop();
      const char *expected = "208F";
      CHECK_EQUAL(expected, event_handlers_called_with[1].data);
    }

    TEST_FIXTURE(ConstructorFixture, EventLoopDoesNotCallHandlerOnEventNameShorterThanFilter)
    {
      uint8_t event[18] = {
        0x00, 0x10,
        0x06, 0x4b, 0x2a, 0x76, 0x21, 0x57, 0x8d, 0x73,
        0xc9, 0x87, 0x7a, 0xb0, 0xff, 0x18, 0xa8, 0x66 };
      memcpy(message_to_receive, event, 18);
      spark_protocol.handshake();
      bytes_received[0] = bytes_sent[0] = 0;
      event_handlers_called_with[0].event_name[0] = 0;

      spark_protocol.add_event_handler("teapot-boiled-over", mock_event_handler_0);
      spark_protocol.event_loop();
      CHECK_EQUAL("", event_handlers_called_with[0].event_name);
    }

    TEST_FIXTURE(ConstructorFixture, EventLoopParsesMaxAgeOptionOnMatchedEvent)
    {
      uint8_t event[50] = {
        0x00, 0x30,
        0x3a, 0x5f, 0x86, 0xfd, 0x82, 0xc3, 0x20, 0x87,
        0xc4, 0x92, 0x81, 0xaf, 0x80, 0xd6, 0x95, 0x1b,
        0xf3, 0x58, 0x49, 0x07, 0xf4, 0x9d, 0xd6, 0x51,
        0x9b, 0x9d, 0x70, 0x19, 0x5b, 0x3d, 0x17, 0x8f,
        0xb0, 0x62, 0xf5, 0x3f, 0xac, 0x42, 0xe4, 0xda,
        0x4d, 0xa9, 0xd6, 0xe2, 0x98, 0x54, 0xb0, 0x20 };
      memcpy(message_to_receive, event, 50);
      spark_protocol.handshake();
      bytes_received[0] = bytes_sent[0] = 0;
      event_handlers_called_with[0].event_name[0] = 0;

      spark_protocol.add_event_handler("teacup", mock_event_handler_0);
      spark_protocol.event_loop();
      CHECK_EQUAL("teacup-overflow", event_handlers_called_with[0].event_name);
    }

    TEST_FIXTURE(ConstructorFixture, EventLoopCallsHandlerWithMultiPathName)
    {
      uint8_t event[34] = {
        0x00, 0x20,
        0xc8, 0x67, 0x88, 0x51, 0x92, 0x6b, 0x30, 0x03,
        0x38, 0xb3, 0x9a, 0x1f, 0xc4, 0x1e, 0xc1, 0xf5,
        0x02, 0xc3, 0xbc, 0x38, 0xed, 0x78, 0xc9, 0xc0,
        0xa2, 0xba, 0xa9, 0x86, 0xe5, 0x80, 0x7a, 0x7a };
      memcpy(message_to_receive, event, 34);
      spark_protocol.handshake();
      bytes_received[0] = bytes_sent[0] = 0;
      memset(event_handlers_called_with[0].event_name, 0, 64);

      spark_protocol.add_event_handler("a", mock_event_handler_0);
      spark_protocol.event_loop();
      CHECK_EQUAL("a/b/c/d", event_handlers_called_with[0].event_name);
    }

    TEST_FIXTURE(ConstructorFixture, EventLoopSendsDataWithMultiPathName)
    {
      uint8_t event[34] = {
        0x00, 0x20,
        0xc8, 0x67, 0x88, 0x51, 0x92, 0x6b, 0x30, 0x03,
        0x38, 0xb3, 0x9a, 0x1f, 0xc4, 0x1e, 0xc1, 0xf5,
        0x02, 0xc3, 0xbc, 0x38, 0xed, 0x78, 0xc9, 0xc0,
        0xa2, 0xba, 0xa9, 0x86, 0xe5, 0x80, 0x7a, 0x7a };
      memcpy(message_to_receive, event, 34);
      spark_protocol.handshake();
      bytes_received[0] = bytes_sent[0] = 0;
      memset(event_handlers_called_with[0].data, 0, 64);

      spark_protocol.add_event_handler("a", mock_event_handler_0);
      spark_protocol.event_loop();
      CHECK_EQUAL("xyz", event_handlers_called_with[0].data);
    }

    TEST_FIXTURE(ConstructorFixture, EventLoopCallsHandlerWithLongMultiPathName)
    {
      uint8_t event[66] = {
        0x00, 0x40,
        0x12, 0xf2, 0x77, 0x71, 0x8e, 0xaa, 0xb2, 0xe4,
        0x04, 0x9e, 0xdd, 0x75, 0xa3, 0xa4, 0x3c, 0x8b,
        0x7e, 0x46, 0x41, 0x57, 0xe3, 0xaf, 0x37, 0x20,
        0x3d, 0xba, 0xe4, 0x7d, 0xad, 0xe4, 0x06, 0x96,
        0x45, 0xc8, 0x08, 0x79, 0x95, 0x93, 0x46, 0x67,
        0xfd, 0x11, 0x18, 0x70, 0x75, 0x0b, 0x74, 0xce,
        0x4c, 0x5f, 0x43, 0xe0, 0x2f, 0xdc, 0xa9, 0x0a,
        0x84, 0xda, 0xc4, 0xb8, 0x84, 0x2e, 0xda, 0x5a };
      memcpy(message_to_receive, event, 66);
      spark_protocol.handshake();
      bytes_received[0] = bytes_sent[0] = 0;
      memset(event_handlers_called_with[0].event_name, 0, 64);

      spark_protocol.add_event_handler("a/long-coap-option", mock_event_handler_0);
      spark_protocol.event_loop();
      CHECK_EQUAL("a/long-coap-option/another-long-path/b", event_handlers_called_with[0].event_name);
    }

    TEST_FIXTURE(ConstructorFixture, EventLoopCallsHandlerWithDataOnLongMultiPathName)
    {
      uint8_t event[66] = {
        0x00, 0x40,
        0x12, 0xf2, 0x77, 0x71, 0x8e, 0xaa, 0xb2, 0xe4,
        0x04, 0x9e, 0xdd, 0x75, 0xa3, 0xa4, 0x3c, 0x8b,
        0x7e, 0x46, 0x41, 0x57, 0xe3, 0xaf, 0x37, 0x20,
        0x3d, 0xba, 0xe4, 0x7d, 0xad, 0xe4, 0x06, 0x96,
        0x45, 0xc8, 0x08, 0x79, 0x95, 0x93, 0x46, 0x67,
        0xfd, 0x11, 0x18, 0x70, 0x75, 0x0b, 0x74, 0xce,
        0x4c, 0x5f, 0x43, 0xe0, 0x2f, 0xdc, 0xa9, 0x0a,
        0x84, 0xda, 0xc4, 0xb8, 0x84, 0x2e, 0xda, 0x5a };
      memcpy(message_to_receive, event, 66);
      spark_protocol.handshake();
      bytes_received[0] = bytes_sent[0] = 0;
      memset(event_handlers_called_with[0].data, 0, 64);

      spark_protocol.add_event_handler("a/long-coap-option", mock_event_handler_0);
      spark_protocol.event_loop();
      CHECK_EQUAL("xyz", event_handlers_called_with[0].data);
    }
  }


  TEST_FIXTURE(ConstructorFixture, EventLoopCallsSignalWithTrueOnSignalStart)
  {
    uint8_t signal_start[18] = {
      0x00, 0x10,
      0x0B, 0xD9, 0x31, 0x11, 0xF2, 0x1D, 0xD2, 0x48,
      0x2B, 0x78, 0x26, 0x43, 0x38, 0x05, 0x9B, 0xB2 };
    memcpy(message_to_receive, signal_start, 18);
    spark_protocol.handshake();
    bytes_received[0] = bytes_sent[0] = 0;
    spark_protocol.event_loop();
    CHECK_EQUAL(true, signal_called_with);
  }

  TEST_FIXTURE(ConstructorFixture, EventLoopCallsSignalWithFalseOnSignalStop)
  {
    uint8_t signal_stop[18] = {
      0x00, 0x10,
      0xc0, 0x2f, 0x1e, 0x98, 0x92, 0x53, 0xc6, 0x12,
      0x67, 0x2a, 0xe0, 0x10, 0xeb, 0x20, 0xcc, 0x9f };
    memcpy(message_to_receive, signal_stop, 18);
    spark_protocol.handshake();
    bytes_received[0] = bytes_sent[0] = 0;
    spark_protocol.event_loop();
    CHECK_EQUAL(false, signal_called_with);
  }

  TEST_FIXTURE(ConstructorFixture, EventLoopCallsSetTimeOnTimeResponse)
  {
    const uint8_t time[18] = {
      0x00, 0x10,
      0xb9, 0xa0, 0xa4, 0x3e, 0x05, 0x4f, 0xbb, 0xb3,
      0x35, 0x6a, 0xbc, 0x0f, 0x64, 0xe9, 0xbc, 0xa1 };
    memcpy(message_to_receive, time, 18);
    spark_protocol.handshake();
    bytes_received[0] = bytes_sent[0] = 0;
    spark_protocol.event_loop();
    CHECK_EQUAL(1398367917, set_time_called_with);
  }

  TEST(IsInitializedIsFalse)
  {
    SparkProtocol spark_protocol;
    CHECK_EQUAL(false, spark_protocol.is_initialized());
  }

  TEST_FIXTURE(ConstructorFixture, AfterInitIsInitializedIsTrue)
  {
    CHECK_EQUAL(true, spark_protocol.is_initialized());
  }


  /***** events *****/

  TEST_FIXTURE(ConstructorFixture, EventMatchesOpenSSL)
  {
    uint8_t expected[34] = {
      0x00, 0x20,
      0x7F, 0xF7, 0x08, 0xE3, 0xCC, 0x6B, 0xF8, 0xFC,
      0x82, 0xA2, 0x0A, 0x51, 0x85, 0xF5, 0xC3, 0xC5,
      0xDB, 0xE3, 0xF9, 0xED, 0xB0, 0x6D, 0x08, 0x8B,
      0x75, 0x39, 0x8D, 0xE1, 0xE2, 0x34, 0x14, 0x0D };
    spark_protocol.handshake();
    bytes_received[0] = bytes_sent[0] = 0;
    spark_protocol.send_event("motion-detected", NULL, 60, EventType::PUBLIC);
    CHECK_ARRAY_EQUAL(expected, sent_buf_0, 34);
  }

  TEST_FIXTURE(ConstructorFixture, EventWithDataMatchesOpenSSL)
  {
    uint8_t expected[34] = {
      0x00, 0x20,
      0x5A, 0xF0, 0xB5, 0x26, 0x02, 0x63, 0x3D, 0xDF,
      0xFD, 0x09, 0xAF, 0x73, 0x30, 0x7B, 0x00, 0x6C,
      0x5E, 0x9F, 0x9D, 0x79, 0xA1, 0x07, 0x87, 0xFD,
      0xF8, 0x3B, 0x75, 0x10, 0xCD, 0x9C, 0xE5, 0x1C };
    spark_protocol.handshake();
    bytes_received[0] = bytes_sent[0] = 0;
    spark_protocol.send_event("lake-depth/1", "28m", 21600, EventType::PRIVATE);
    CHECK_ARRAY_EQUAL(expected, sent_buf_0, 34);
  }

  TEST_FIXTURE(ConstructorFixture, SubscribeToDeviceMatchesOpenSSL)
  {
    uint8_t expected[34] = {
      0x00, 0x20,
      0x44, 0xe5, 0x00, 0x9d, 0xdd, 0x40, 0x1c, 0x7b,
      0x66, 0xdc, 0x77, 0x4f, 0x7b, 0xc6, 0xe7, 0x52,
      0x08, 0x16, 0xaa, 0x66, 0x6c, 0x85, 0xd9, 0x0d,
      0x56, 0xb2, 0xd0, 0x80, 0x73, 0xa0, 0xc2, 0x23 };
    spark_protocol.handshake();
    bytes_received[0] = bytes_sent[0] = 0;
    spark_protocol.send_subscription(NULL, "53ff73065067544816300187");
    CHECK_ARRAY_EQUAL(expected, sent_buf_0, 34);
  }

  TEST_FIXTURE(ConstructorFixture, SubscribeToMyDevicesFilteredMatchesOpenSSL)
  {
    uint8_t expected[34] = {
      0x00, 0x20,
      0x23, 0x6e, 0x5d, 0x0c, 0x02, 0xf1, 0x77, 0x93,
      0x4c, 0x49, 0xf2, 0x7b, 0xba, 0xfe, 0xd5, 0x89,
      0xaf, 0x19, 0xf6, 0xde, 0xa8, 0x53, 0x96, 0x34,
      0x20, 0x8f, 0x76, 0x15, 0xba, 0x0c, 0xf7, 0xb5 };
    spark_protocol.handshake();
    bytes_received[0] = bytes_sent[0] = 0;
    spark_protocol.send_subscription("motion/open", SubscriptionScope::MY_DEVICES);
    CHECK_ARRAY_EQUAL(expected, sent_buf_0, 34);
  }

  TEST_FIXTURE(ConstructorFixture, SubscribeToFirehoseWithMaxLenFilterMatchesOpenSSL)
  {
    uint8_t expected[82] = {
      0x00, 0x50,
      0xf9, 0xe2, 0x44, 0xf0, 0x32, 0x9f, 0xaa, 0x5a,
      0xd4, 0x89, 0x47, 0x6c, 0x82, 0x9c, 0x10, 0x02,
      0x1e, 0xa5, 0x5c, 0xe7, 0xe3, 0x1f, 0xfb, 0x8d,
      0x31, 0xaa, 0x51, 0xbf, 0xf3, 0xb7, 0xeb, 0x81,
      0x20, 0xb8, 0xb4, 0xfa, 0x32, 0x97, 0xd2, 0x4f,
      0xbe, 0x23, 0x39, 0x4b, 0xe5, 0xe1, 0x53, 0xc0,
      0x59, 0x74, 0x83, 0x85, 0x57, 0x8b, 0xac, 0x83,
      0xf9, 0xdb, 0x8e, 0xe1, 0xb1, 0xb2, 0xf2, 0xda,
      0x9d, 0x91, 0x39, 0x74, 0xfa, 0x7e, 0xed, 0x51,
      0xd2, 0xc1, 0x0b, 0x50, 0x35, 0x77, 0xa1, 0xa7 };
    spark_protocol.handshake();
    bytes_received[0] = bytes_sent[0] = 0;
    spark_protocol.send_subscription(
        "a/really_long/event-name-filter/actually/as/long-as-one-can-be!",
        SubscriptionScope::FIREHOSE);
    CHECK_ARRAY_EQUAL(expected, sent_buf_0, 82);
  }

  TEST_FIXTURE(ConstructorFixture, PublishingBurst4EventsSucceeds)
  {
    bool success[4];
    next_millis = 1000;
    success[0] = spark_protocol.send_event("a", NULL, 60, EventType::PUBLIC);
    success[1] = spark_protocol.send_event("b", NULL, 60, EventType::PUBLIC);
    success[2] = spark_protocol.send_event("c", NULL, 60, EventType::PUBLIC);
    success[3] = spark_protocol.send_event("d", NULL, 60, EventType::PUBLIC);
    CHECK(success[0] && success[1] && success[2] && success[3]);
  }

  TEST_FIXTURE(ConstructorFixture, PublishingBurst5EventsFails)
  {
    bool success[5];
    next_millis = 2000;
    success[0] = spark_protocol.send_event("a", NULL, 60, EventType::PUBLIC);
    success[1] = spark_protocol.send_event("b", NULL, 60, EventType::PUBLIC);
    success[2] = spark_protocol.send_event("c", NULL, 60, EventType::PUBLIC);
    success[3] = spark_protocol.send_event("d", NULL, 60, EventType::PUBLIC);
    success[4] = spark_protocol.send_event("e", NULL, 60, EventType::PUBLIC);
    CHECK(success[0] && success[1] && success[2] && success[3] && !success[4]);
  }

  TEST_FIXTURE(ConstructorFixture, PublishingBurst4Wait1SBurst4AgainSucceeds)
  {
    bool success[4];

    next_millis = 3000;
    success[0] = spark_protocol.send_event("a", NULL, 60, EventType::PUBLIC);
    success[1] = spark_protocol.send_event("b", NULL, 60, EventType::PUBLIC);
    success[2] = spark_protocol.send_event("c", NULL, 60, EventType::PUBLIC);
    success[3] = spark_protocol.send_event("d", NULL, 60, EventType::PUBLIC);
    bool first_burst_success = success[0] && success[1] && success[2] && success[3];

    next_millis = 4000;
    success[0] = spark_protocol.send_event("a", NULL, 60, EventType::PUBLIC);
    success[1] = spark_protocol.send_event("b", NULL, 60, EventType::PUBLIC);
    success[2] = spark_protocol.send_event("c", NULL, 60, EventType::PUBLIC);
    success[3] = spark_protocol.send_event("d", NULL, 60, EventType::PUBLIC);
    bool second_burst_success = success[0] && success[1] && success[2] && success[3];

    CHECK(first_burst_success && second_burst_success);
  }

  TEST_FIXTURE(ConstructorFixture, TimeRequestMatchesOpenSSL)
  {
    const uint8_t expected[] = {
      0x00, 0x10,
      0x49, 0x36, 0x08, 0xa8, 0x38, 0xfd, 0xb8, 0x09,
      0xa5, 0xf2, 0x86, 0x56, 0xdc, 0xf8, 0x1f, 0x8e };
    spark_protocol.handshake();
    bytes_received[0] = bytes_sent[0] = 0;
    spark_protocol.send_time_request();
    CHECK_ARRAY_EQUAL(expected, sent_buf_0, 18);
  }
}<|MERGE_RESOLUTION|>--- conflicted
+++ resolved
@@ -200,60 +200,6 @@
    * Over-the-air Firmware Updates *
    *********************************/
 
-<<<<<<< HEAD
-  // TEST_FIXTURE(ConstructorFixture, EventLoopRespondsToUpdateBeginWithACK)
-  // {
-  //   CHECK(false);
-  // }
-
-  // TEST_FIXTURE(ConstructorFixture, EventLoopPreparesForUpdateUponUpdateBegin)
-  // {
-  //   // callbacks.prepare_for_firmware_update
-  //   CHECK(false);
-  // }
-
-  // TEST_FIXTURE(ConstructorFixture, EventLoopRespondsToUpdateBeginWithUpdateReady)
-  // {
-  //   CHECK(false);
-  // }
-
-  // TEST_FIXTURE(ConstructorFixture, EventLoopRespondsToChunkWithACK)
-  // {
-  //   CHECK(false);
-  // }
-
-  // TEST_FIXTURE(ConstructorFixture, EventLoopRespondsToChunkWithChunkReceivedOKIfCRCMatches)
-  // {
-  //   CHECK(false);
-  // }
-
-  // TEST_FIXTURE(ConstructorFixture, EventLoopRespondsToChunkWithChunkReceivedBADOnCRCMismatch)
-  // {
-  //   CHECK(false);
-  // }
-
-  // TEST_FIXTURE(ConstructorFixture, EventLoopSavesReceivedChunk)
-  // {
-  //   // callbacks.save_firmware_chunk
-  //   CHECK(false);
-  // }
-
-  // TEST_FIXTURE(ConstructorFixture, EventLoopRespondsToUpdateDoneWithACK)
-  // {
-  //   CHECK(false);
-  // }
-
-  // TEST_FIXTURE(ConstructorFixture, EventLoopFinishesFirmwareUpdateOnUpdateDone)
-  // {
-  //   // callbacks.finish_firmware_update
-  //   CHECK(false);
-  // }
-
-  // TEST_FIXTURE(ConstructorFixture, EventLoopSendsChunkMissedOnTimeout)
-  // {
-  //   CHECK(false);
-  // }
-=======
   TEST_FIXTURE(ConstructorFixture, EventLoopRespondsToUpdateBeginWithACK)
   {
     uint8_t update_begin[18] = {
@@ -503,7 +449,6 @@
       0x72, 0x2c, 0x62, 0xbc, 0x9c, 0x48, 0x63, 0xc2 };
     CHECK_ARRAY_EQUAL(expected, sent_buf_0, 18);
   }
->>>>>>> 8fb2c8e2
 
 
   SUITE(EventLoopEventHandlers)
