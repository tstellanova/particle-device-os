sudo: required

# setting the language to bash speeds up builds compared to the default since there is no ruby installation
language: bash

cache:
  ccache: true
  directories:
    $HOME/.ci/boost

services:
  - docker

install:
  - scripts/docker-hub-login
  - scripts/fetch-buildpack
  - buildpack/scripts/build-image

script:
  - buildpack/scripts/run-tests-in-container
  - 'if [ -f /home/travis/build/.build/coverage.json ]; then python ci/report/report.py /home/travis/build/.build/coverage.json; rm -f /home/travis/build/.build/coverage.json; fi'
  - buildpack/scripts/push-image

  # - 'if [ ! -z "$DOCKER_HUB_EMAIL" ]; then docker login --email=$DOCKER_HUB_EMAIL --username=$DOCKER_HUB_USERNAME --password=$DOCKER_HUB_PASSWORD; fi'
  # - wget https://api.github.com/repos/spark/firmware-buildpack-builder/tarball/feature/go_faster_stripes -O - | tar -xz -C ../ --strip-components 1
  # - ../scripts/build-image

#script:
  # - ../scripts/run-tests-in-container
  # - 'if [ "${UNIT_TEST}" = "y" ]; then ./ci/unit_tests.sh; else cd $DIR && make -s clean all DEBUG_BUILD=$DEBUG_BUILD PLATFORM=$PLATFORM COMPILE_LTO=$COMPILE_LTO TEST=$TEST APP=$APP; fi'
  # TODO - ./ci/integration_tests.sh

#after_success: ./ci/update-gh-pages.sh

git:
  depth: 1

env:
  matrix:
  # Travis doesn't like to spin up more than 5 concurrent jobs at a time
<<<<<<< HEAD
    - BUILD_PLATFORM="photon argon"
    - BUILD_PLATFORM="gcc unit-test newhal electron"
    - BUILD_PLATFORM="p1 boron"
=======
    - BUILD_PLATFORM="photon p1"
    - BUILD_PLATFORM="gcc unit-test newhal tracker"
    - BUILD_PLATFORM="electron boron"
    - BUILD_PLATFORM="xenon argon"
>>>>>>> 693ee49f
    - BUILD_PLATFORM="bsom b5som"

  # matrix:
  # - UNIT_TEST=y
  # - DIR=main    TEST=wiring/api        PLATFORM=photon COMPILE_LTO=n
  # - DIR=main    TEST=wiring/api        PLATFORM=P1     COMPILE_LTO=n
  # - DIR=main    TEST=wiring/no_fixture PLATFORM=photon COMPILE_LTO=n
  # - DIR=main    TEST=wiring/no_fixture PLATFORM=P1     COMPILE_LTO=n

  # # expansion of matrix
  # # dir=MAIN (monolithic)

  # # PLATFORM=photon
  # - DIR=main    DEBUG_BUILD=y PLATFORM=photon APP=tinker COMPILE_LTO=n
  # - DIR=main    DEBUG_BUILD=y PLATFORM=photon APP=blank  COMPILE_LTO=n

  # # PLATFORM=P1
  # - DIR=main    DEBUG_BUILD=y PLATFORM=P1 APP=tinker COMPILE_LTO=n
  # - DIR=main    DEBUG_BUILD=y PLATFORM=P1 APP=blank  COMPILE_LTO=n

  # # PLATFORM=electron
  # - DIR=main    DEBUG_BUILD=y PLATFORM=electron APP=tinker COMPILE_LTO=n
  # - DIR=main    DEBUG_BUILD=y PLATFORM=electron APP=blank  COMPILE_LTO=n

  # # PLATFORM=photon
  # - DIR=main    DEBUG_BUILD=n PLATFORM=photon APP=tinker COMPILE_LTO=n
  # - DIR=main    DEBUG_BUILD=n PLATFORM=photon APP=blank  COMPILE_LTO=n

  # # PLATFORM=P1
  # - DIR=main    DEBUG_BUILD=n PLATFORM=P1 APP=tinker COMPILE_LTO=n
  # - DIR=main    DEBUG_BUILD=n PLATFORM=P1 APP=blank  COMPILE_LTO=n

  # # PLATFORM=electron
  # - DIR=main    DEBUG_BUILD=n PLATFORM=electron APP=tinker COMPILE_LTO=n
  # - DIR=main    DEBUG_BUILD=n PLATFORM=electron APP=blank  COMPILE_LTO=n


  # # DIR=modules (modular)
  # # DEBUG_BUILD=y
  # - DIR=modules DEBUG_BUILD=y PLATFORM=photon   COMPILE_LTO=n
  # - DIR=modules DEBUG_BUILD=y PLATFORM=P1       COMPILE_LTO=n
  # # DEBUG_BUILD=n
  # - DIR=modules DEBUG_BUILD=n PLATFORM=photon   COMPILE_LTO=n
  # - DIR=modules DEBUG_BUILD=n PLATFORM=P1       COMPILE_LTO=n

  # # Photon minimal build
  # - DIR=modules PLATFORM=photon COMPILE_LTO=n MINIMAL=y
  global:
  - DOCKER_IMAGE_NAME=particle/buildpack-particle-firmware
  - secure: UM1+Ps1t21JfJaTFhuqkaY/U21j1Gfja6oSJTALcU0Y7zmo7TNyYMJwP+tbRfss7RBilWwUA8osr3sr6NXPREChojKpRQaRt52iD6wDfcxhsxGrpOU79cYO7FK1aQhCmhDGcnXahtxzbOGwS74jjTFW9U6TSveWa+EV1OgagLMc=
  - secure: aJ+EUGgXIp8t0s/f3EEyiUjYXnzAlYW9+jukG240A2Wb/XnGp9Av/JE+wBnBeMv7eF+hxkODo99gDXPumV6uYQevIBtqiHWtAu7kyvCxUWXhSmag+Q89pCJO8QpUrcxra9UZ6i+zhFEfskBctBjlT9nMKoUsGSg4jMg6Kx71QsA=
  - secure: Iq58mKqq5Nz4B6OEZu1nmnquhvlQncxT4T3f1x+M/0I6VW5xirMWFlpeke8QyyPOZlwNLDnB5QVjsR2UQspNIhMT4rCfDeCCr9AeinoMDmqPbzpmLLmtaUpz0uTZyJVx7+IRe9QtljPfbzlAxybmrx1HdCCw++F/+qhgFoGLi9o=
  - secure: O8Zu2sWO63svmSTdOk+7Z7N2oUcg3N07WckMoy1m7AYmRZydX5hdVXlbagA06FCtpu1Kvvwc7QYB+1wpoxZYZnxt2mVetVsAcSpOz3c03LodM+yKaHm9luqLfQobuC7oyNdumpqMLsWiELM9rxEpIazYDYM2QI+lh7fTUTHnQ3s=
  - secure: A83drTFobkGvgrPNwGwNS3ZSHX35iNELjH6W9h07pw/n1YSssBHxtLF8aVAEwfIF1VyUoHvQ4HYLNd+9RMyo162xxiWne+/4/gSFyUJNi11w3YX5bwodKPl7OwEO/YnJgHYk8YAAfdnZT4470Fpt6ytcOhEhMsB/IFeepMUiZZA=
notifications:
  slack:
    rooms:
      secure: Q+HuLmEeqSkRfiMYvqQpT7R6pfVghZ1OIXSm2hTAu3HVrMGBj6Jyp23k8EBnwjUnKxP/XZ88ARd3rOZF/vZF7wXixBhQtTdThUMUdKXAhvUkRHU0vmF7t+atsucwu1yp21jjWL7csnHmuH4qAoNdgLnoJYFImgRFoxB3weqVnEs=<|MERGE_RESOLUTION|>--- conflicted
+++ resolved
@@ -38,16 +38,9 @@
 env:
   matrix:
   # Travis doesn't like to spin up more than 5 concurrent jobs at a time
-<<<<<<< HEAD
     - BUILD_PLATFORM="photon argon"
-    - BUILD_PLATFORM="gcc unit-test newhal electron"
+    - BUILD_PLATFORM="gcc unit-test newhal electron tracker"
     - BUILD_PLATFORM="p1 boron"
-=======
-    - BUILD_PLATFORM="photon p1"
-    - BUILD_PLATFORM="gcc unit-test newhal tracker"
-    - BUILD_PLATFORM="electron boron"
-    - BUILD_PLATFORM="xenon argon"
->>>>>>> 693ee49f
     - BUILD_PLATFORM="bsom b5som"
 
   # matrix:
