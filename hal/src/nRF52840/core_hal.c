/*
 * Copyright (c) 2018 Particle Industries, Inc.  All rights reserved.
 *
 * This library is free software; you can redistribute it and/or
 * modify it under the terms of the GNU Lesser General Public
 * License as published by the Free Software Foundation, either
 * version 3 of the License, or (at your option) any later version.
 *
 * This library is distributed in the hope that it will be useful,
 * but WITHOUT ANY WARRANTY; without even the implied warranty of
 * MERCHANTABILITY or FITNESS FOR A PARTICULAR PURPOSE.  See the GNU
 * Lesser General Public License for more details.
 *
 * You should have received a copy of the GNU Lesser General Public
 * License along with this library; if not, see <http://www.gnu.org/licenses/>.
 */

#include "core_hal.h"
#include "service_debug.h"
#include <nrf52840.h>
#include "hal_event.h"
#include <FreeRTOS.h>
#include <task.h>
#include <semphr.h>
#include "hw_config.h"
#include "syshealth_hal.h"
#include <nrfx_types.h>
#include <nrf_mbr.h>
#include <nrf_sdm.h>
#include <nrf_sdh.h>
#include <nrf_rtc.h>
#include "button_hal.h"
#include "hal_platform.h"
#include "user.h"
#include "dct.h"
#include "rng_hal.h"
<<<<<<< HEAD
#include "interrupts_hal.h"
#include <stdlib.h>
#include <malloc.h>
#include <nrf_power.h>
=======
#include "ota_module.h"
#include "bootloader.h"
#include <stdlib.h>
#include <malloc.h>
#include "rtc_hal.h"
>>>>>>> 9068dba7

#define BACKUP_REGISTER_NUM        10
static int backup_register[BACKUP_REGISTER_NUM] __attribute__((section(".backup_system")));
static volatile uint8_t rtos_started = 0;

<<<<<<< HEAD
static struct Last_Reset_Info {
    int reason;
    uint32_t data;
} last_reset_info = { RESET_REASON_NONE, 0 };
=======
extern char link_heap_location, link_heap_location_end;
extern char _Stack_Init;
void* new_heap_end = &link_heap_location_end;

typedef enum Feature_Flag {
    FEATURE_FLAG_RESET_INFO = 0x01,
    FEATURE_FLAG_ETHERNET_DETECTION = 0x02
} Feature_Flag;
>>>>>>> 9068dba7

void HardFault_Handler( void ) __attribute__( ( naked ) );

void HardFault_Handler(void);
void MemManage_Handler(void);
void BusFault_Handler(void);
void UsageFault_Handler(void);

void SysTick_Handler(void);
void SysTickOverride(void);

void app_error_fault_handler(uint32_t id, uint32_t pc, uint32_t info);
void app_error_handler_bare(uint32_t err);

extern char link_heap_location, link_heap_location_end;
extern char link_interrupt_vectors_location;
extern char link_ram_interrupt_vectors_location;
extern char link_ram_interrupt_vectors_location_end;

<<<<<<< HEAD
__attribute__((externally_visible)) void prvGetRegistersFromStack( uint32_t *pulFaultStackAddress ) {
=======
extern void malloc_enable(uint8_t);
extern void malloc_set_heap_end(void*);
extern void* malloc_heap_end();
#if defined(MODULAR_FIRMWARE)
void* module_user_pre_init();
#endif

__attribute__((externally_visible)) void prvGetRegistersFromStack( uint32_t *pulFaultStackAddress )
{
>>>>>>> 9068dba7
    /* These are volatile to try and prevent the compiler/linker optimising them
    away as the variables never actually get used.  If the debugger won't show the
    values of the variables, make them global my moving their declaration outside
    of this function. */
    volatile uint32_t r0;
    volatile uint32_t r1;
    volatile uint32_t r2;
    volatile uint32_t r3;
    volatile uint32_t r12;
    volatile uint32_t lr; /* Link register. */
    volatile uint32_t pc; /* Program counter. */
    volatile uint32_t psr;/* Program status register. */

    r0 = pulFaultStackAddress[ 0 ];
    r1 = pulFaultStackAddress[ 1 ];
    r2 = pulFaultStackAddress[ 2 ];
    r3 = pulFaultStackAddress[ 3 ];

    r12 = pulFaultStackAddress[ 4 ];
    lr = pulFaultStackAddress[ 5 ];
    pc = pulFaultStackAddress[ 6 ];
    psr = pulFaultStackAddress[ 7 ];

    /* Silence "variable set but not used" error */
    if (false) {
        (void)r0; (void)r1; (void)r2; (void)r3; (void)r12; (void)lr; (void)pc; (void)psr;
    }

    if (SCB->CFSR & (1<<25) /* DIVBYZERO */) {
        // stay consistent with the core and cause 5 flashes
        UsageFault_Handler();
    } else {
        PANIC(HardFault,"HardFault");

        /* Go to infinite loop when Hard Fault exception occurs */
        while (1) {
            ;
        }
    }
}


void HardFault_Handler(void) {
    __asm volatile
    (
        " tst lr, #4                                                \n"
        " ite eq                                                    \n"
        " mrseq r0, msp                                             \n"
        " mrsne r0, psp                                             \n"
        " ldr r1, [r0, #24]                                         \n"
        " ldr r2, handler2_address_const                            \n"
        " bx r2                                                     \n"
        " handler2_address_const: .word prvGetRegistersFromStack    \n"
    );
}

void app_error_fault_handler(uint32_t _id, uint32_t _pc, uint32_t _info) {
    volatile uint32_t id = _id;
    volatile uint32_t pc = _pc;
    volatile uint32_t info = _info;
    (void)id; (void)pc; (void)info;
    PANIC(HardFault,"HardFault");
    while(1) {
        ;
    }
}

void app_error_handler_bare(uint32_t error_code) {
    PANIC(HardFault,"HardFault");
    while(1) {
        ;
    }
}

<<<<<<< HEAD
void MemManage_Handler(void) {
=======
void app_error_handler(uint32_t error_code, uint32_t line_num, const uint8_t * p_file_name)
{
    PANIC(HardFault,"HardFault");
    while(1) {
    }
}

void MemManage_Handler(void)
{
>>>>>>> 9068dba7
    /* Go to infinite loop when Memory Manage exception occurs */
    PANIC(MemManage,"MemManage");
    while (1) {
        ;
    }
}

void BusFault_Handler(void) {
    /* Go to infinite loop when Bus Fault exception occurs */
    PANIC(BusFault,"BusFault");
    while (1) {
        ;
    }
}

void UsageFault_Handler(void) {
    /* Go to infinite loop when Usage Fault exception occurs */
    PANIC(UsageFault,"UsageFault");
    while (1) {
        ;
    }
}

void SysTickOverride(void) {
    System1MsTick();

    /* Handle short and generic tasks for the device HAL on 1ms ticks */
    // HAL_1Ms_Tick();

    HAL_SysTick_Handler();

    // HAL_System_Interrupt_Trigger(SysInterrupt_SysTick, NULL);
}

void SysTickChain() {
    SysTick_Handler();
    SysTickOverride();
}

/**
 * Called by HAL_Core_Init() to pre-initialize any low level hardware before
 * the main loop runs.
 */
void HAL_Core_Init_finalize(void) {
    uint32_t* isrs = (uint32_t*)&link_ram_interrupt_vectors_location;
    isrs[IRQN_TO_IDX(SysTick_IRQn)] = (uint32_t)SysTickChain;
}

void HAL_Core_Init(void) {
    HAL_Core_Init_finalize();
}

void HAL_Core_Config_systick_configuration(void) {
    // SysTick_Configuration();
    // sd_nvic_EnableIRQ(SysTick_IRQn);
    // dcd_migrate_data();
}

/**
 * Called by HAL_Core_Config() to allow the HAL implementation to override
 * the interrupt table if required.
 */
void HAL_Core_Setup_override_interrupts(void) {
    uint32_t* isrs = (uint32_t*)&link_ram_interrupt_vectors_location;
    /* Set MBR to forward interrupts to application */
    *((volatile uint32_t*)0x20000000) = (uint32_t)isrs;
    /* Reset SoftDevice vector address */
    *((volatile uint32_t*)0x20000004) = 0xFFFFFFFF;

    SCB->VTOR = 0x0;

    /* Init softdevice */
    sd_mbr_command_t com = {SD_MBR_COMMAND_INIT_SD, };
    uint32_t ret = sd_mbr_command(&com);
    SPARK_ASSERT(ret == NRF_SUCCESS);
    /* Forward unhandled interrupts to the application */
    sd_softdevice_vector_table_base_set((uint32_t)isrs);
    /* Enable softdevice */
    nrf_sdh_enable_request();
    /* Wait until softdevice enabled*/
    while (!nrf_sdh_is_enabled()) {
        ;
    }
}

void HAL_Core_Restore_Interrupt(IRQn_Type irqn) {
    uint32_t handler = ((const uint32_t*)&link_interrupt_vectors_location)[IRQN_TO_IDX(irqn)];

    // Special chain handler
    if (irqn == SysTick_IRQn) {
        handler = (uint32_t)SysTickChain;
    } 

    volatile uint32_t* isrs = (volatile uint32_t*)&link_ram_interrupt_vectors_location;
    isrs[IRQN_TO_IDX(irqn)] = handler;
}

/*******************************************************************************
 * Function Name  : HAL_Core_Config.
 * Description    : Called in startup routine, before calling C++ constructors.
 * Input          : None.
 * Output         : None.
 * Return         : None.
 *******************************************************************************/
void HAL_Core_Config(void) {
    DECLARE_SYS_HEALTH(ENTERED_SparkCoreConfig);

#ifdef DFU_BUILD_ENABLE
    USE_SYSTEM_FLAGS = 1;
#endif

    /* Forward interrupts */
    memcpy(&link_ram_interrupt_vectors_location, &link_interrupt_vectors_location, &link_ram_interrupt_vectors_location_end-&link_ram_interrupt_vectors_location);
    uint32_t* isrs = (uint32_t*)&link_ram_interrupt_vectors_location;
    SCB->VTOR = (uint32_t)isrs;

    // GPIOTE initialization
    HAL_Interrupts_Init();

    Set_System();

    HAL_Core_Setup_override_interrupts();

    HAL_RNG_Configuration();

    HAL_RTC_Configuration();
    
#if defined(MODULAR_FIRMWARE)
    if (HAL_Core_Validate_User_Module()) {
        new_heap_end = module_user_pre_init();
        if (new_heap_end > malloc_heap_end()) {
            malloc_set_heap_end(new_heap_end);
        }
    }
    else {
        // Set the heap end to the stack start to make most use of the SRAM.
        malloc_set_heap_end(&_Stack_Init);

        // Try copying the embedded user image to user application address
        user_update();
    }

    // Enable malloc before littlefs initialization.
    malloc_enable(1);
#endif

#ifdef DFU_BUILD_ENABLE
    Load_SystemFlags();
#endif

    // TODO: Use current LED theme
    LED_SetRGBColor(RGB_COLOR_WHITE);
    LED_On(LED_RGB);

    FLASH_AddToFactoryResetModuleSlot(
      FLASH_INTERNAL, EXTERNAL_FLASH_FAC_XIP_ADDRESS,
      FLASH_INTERNAL, USER_FIRMWARE_IMAGE_LOCATION, FIRMWARE_IMAGE_SIZE,
      FACTORY_RESET_MODULE_FUNCTION, MODULE_VERIFY_CRC|MODULE_VERIFY_FUNCTION|MODULE_VERIFY_DESTINATION_IS_START_ADDRESS); //true to verify the CRC during copy also
}

void HAL_Core_Setup(void) {
    /* DOES NOT DO ANYTHING
     * SysTick is enabled within FreeRTOS
     */
    HAL_Core_Config_systick_configuration();

    if (bootloader_update_if_needed()) {
        HAL_Core_System_Reset();
    }
}

#if defined(MODULAR_FIRMWARE) && MODULAR_FIRMWARE
bool HAL_Core_Validate_User_Module(void)
{
    bool valid = false;

    //CRC verification Enabled by default
    if (FLASH_isUserModuleInfoValid(FLASH_INTERNAL, USER_FIRMWARE_IMAGE_LOCATION, USER_FIRMWARE_IMAGE_LOCATION))
    {
        //CRC check the user module and set to module_user_part_validated
        valid = FLASH_VerifyCRC32(FLASH_INTERNAL, USER_FIRMWARE_IMAGE_LOCATION,
                                  FLASH_ModuleLength(FLASH_INTERNAL, USER_FIRMWARE_IMAGE_LOCATION))
                && HAL_Verify_User_Dependencies();
    }
    else if(FLASH_isUserModuleInfoValid(FLASH_INTERNAL, EXTERNAL_FLASH_FAC_XIP_ADDRESS, USER_FIRMWARE_IMAGE_LOCATION))
    {
        // If user application is invalid, we should at least enable
        // the heap allocation for littlelf to set system flags.
        malloc_enable(1);

        //Reset and let bootloader perform the user module factory reset
        //Doing this instead of calling FLASH_RestoreFromFactoryResetModuleSlot()
        //saves precious system_part2 flash size i.e. fits in < 128KB
        HAL_Core_Factory_Reset();

        while(1);//Device should reset before reaching this line
    }

    return valid;
}

bool HAL_Core_Validate_Modules(uint32_t flags, void* reserved)
{
    const module_bounds_t* bounds = NULL;
    hal_module_t mod;
    bool module_fetched = false;
    bool valid = false;

    // First verify bootloader module
    bounds = find_module_bounds(MODULE_FUNCTION_BOOTLOADER, 0, HAL_PLATFORM_MCU_DEFAULT);
    module_fetched = fetch_module(&mod, bounds, false, MODULE_VALIDATION_INTEGRITY);

    valid = module_fetched && (mod.validity_checked == mod.validity_result);

    if (!valid) {
        return valid;
    }

    // Now check system-parts
    int i = 0;
    if (flags & 1) {
        // Validate only that system-part that depends on bootloader passes dependency check
        i = 1;
    }
    do {
        bounds = find_module_bounds(MODULE_FUNCTION_SYSTEM_PART, i++, HAL_PLATFORM_MCU_DEFAULT);
        if (bounds) {
            module_fetched = fetch_module(&mod, bounds, false, MODULE_VALIDATION_INTEGRITY);
            valid = module_fetched && (mod.validity_checked == mod.validity_result);
        }
        if (flags & 1) {
            bounds = NULL;
        }
    } while(bounds != NULL && valid);

    return valid;
}
#endif

bool HAL_Core_Mode_Button_Pressed(uint16_t pressedMillisDuration) {
    bool pressedState = false;

    if(BUTTON_GetDebouncedTime(BUTTON1) >= pressedMillisDuration) {
        pressedState = true;
    }
    if(BUTTON_GetDebouncedTime(BUTTON1_MIRROR) >= pressedMillisDuration) {
        pressedState = true;
    }

    return pressedState;
}

<<<<<<< HEAD
void HAL_Core_System_Reset(void) {
=======
void HAL_Core_Mode_Button_Reset(uint16_t button)
{
}

void HAL_Core_System_Reset(void)
{
>>>>>>> 9068dba7
    NVIC_SystemReset();
}

void HAL_Core_System_Reset_Ex(int reason, uint32_t data, void *reserved) {
    if (HAL_Feature_Get(FEATURE_RESET_INFO)) {
        // Save reset info to backup registers
        HAL_Core_Write_Backup_Register(BKP_DR_02, reason);
        HAL_Core_Write_Backup_Register(BKP_DR_03, data);
    }

    HAL_Core_System_Reset();
}

void HAL_Core_Factory_Reset(void) {
    system_flags.Factory_Reset_SysFlag = 0xAAAA;
    Save_SystemFlags();
    HAL_Core_System_Reset_Ex(RESET_REASON_FACTORY_RESET, 0, NULL);
}

void HAL_Core_Enter_Safe_Mode(void* reserved) {
    HAL_Core_Write_Backup_Register(BKP_DR_01, ENTER_SAFE_MODE_APP_REQUEST);
    HAL_Core_System_Reset_Ex(RESET_REASON_SAFE_MODE, 0, NULL);
}

<<<<<<< HEAD
void HAL_Core_Enter_Bootloader(bool persist) {
    if (persist) {
        HAL_Core_Write_Backup_Register(BKP_DR_10, 0xFFFF);
        system_flags.FLASH_OTA_Update_SysFlag = 0xFFFF;
        Save_SystemFlags();
    } else {
        HAL_Core_Write_Backup_Register(BKP_DR_01, ENTER_DFU_APP_REQUEST);
    }

    HAL_Core_System_Reset_Ex(RESET_REASON_DFU_MODE, 0, NULL);
=======
bool HAL_Core_Enter_Safe_Mode_Requested(void)
{
    Load_SystemFlags();
    uint8_t flags = SYSTEM_FLAG(StartupMode_SysFlag);

    return (flags & 1);
}

void HAL_Core_Enter_Bootloader(bool persist)
{
>>>>>>> 9068dba7
}

void HAL_Core_Enter_Stop_Mode(uint16_t wakeUpPin, uint16_t edgeTriggerMode, long seconds) {

}

int32_t HAL_Core_Enter_Stop_Mode_Ext(const uint16_t* pins, size_t pins_count, const InterruptMode* mode, size_t mode_count, long seconds, void* reserved) {
    return -1;
}

void HAL_Core_Enter_Standby_Mode(uint32_t seconds, uint32_t flags) {

}

void HAL_Core_Execute_Standby_Mode(void) {

}

<<<<<<< HEAD

bool HAL_Core_System_Reset_FlagSet(RESET_TypeDef resetType) {
    uint32_t reset_reason = 0;
    sd_power_reset_reason_get(&reset_reason);
    switch(resetType) {
        case PIN_RESET: {
            return reset_reason == NRF_POWER_RESETREAS_RESETPIN_MASK;
        }
        case SOFTWARE_RESET: {
            return reset_reason == NRF_POWER_RESETREAS_SREQ_MASK;
        }
        case WATCHDOG_RESET: {
            return reset_reason == NRF_POWER_RESETREAS_DOG_MASK;
        }
        case POWER_MANAGEMENT_RESET: {
            // SYSTEM OFF Mode
            return reset_reason == NRF_POWER_RESETREAS_OFF_MASK;;
        }
        case POWER_DOWN_RESET: {
            // Not support
            return false;
        }
        case POWER_BROWNOUT_RESET: {
            // Not support
            return false;
        }
        default:
            return false;
    }
=======
void HAL_Core_Execute_Standby_Mode_Ext(uint32_t flags, void* reserved)
{
}

void HAL_Core_Execute_Standby_Mode(void)
{
>>>>>>> 9068dba7
}

static void Init_Last_Reset_Info()
{
    if (HAL_Core_System_Reset_FlagSet(SOFTWARE_RESET))
    {
        // Load reset info from backup registers
        last_reset_info.reason = HAL_Core_Read_Backup_Register(BKP_DR_02);
        last_reset_info.data = HAL_Core_Read_Backup_Register(BKP_DR_03);
        // Clear backup registers
        HAL_Core_Write_Backup_Register(BKP_DR_02, 0);
        HAL_Core_Write_Backup_Register(BKP_DR_03, 0);
    }
    else // Hardware reset
    {
        if (HAL_Core_System_Reset_FlagSet(WATCHDOG_RESET))
        {
            last_reset_info.reason = RESET_REASON_WATCHDOG;
        }
        else if (HAL_Core_System_Reset_FlagSet(POWER_MANAGEMENT_RESET))
        {
            last_reset_info.reason = RESET_REASON_POWER_MANAGEMENT; // Reset generated when entering standby mode (nRST_STDBY: 0)
        }
        else if (HAL_Core_System_Reset_FlagSet(POWER_DOWN_RESET))
        {
            last_reset_info.reason = RESET_REASON_POWER_DOWN;
        }
        else if (HAL_Core_System_Reset_FlagSet(POWER_BROWNOUT_RESET))
        {
            last_reset_info.reason = RESET_REASON_POWER_BROWNOUT;
        }
        else if (HAL_Core_System_Reset_FlagSet(PIN_RESET)) // Pin reset flag should be checked in the last place
        {
            last_reset_info.reason = RESET_REASON_PIN_RESET;
        }
        // TODO: Reset from USB, NFC, LPCOMP...
        else
        {
            last_reset_info.reason = RESET_REASON_UNKNOWN;
        }
        last_reset_info.data = 0; // Not used
    }

    // Clear Reset info register
    sd_power_reset_reason_clr(0xFFFFFFFF);
}

int HAL_Core_Get_Last_Reset_Info(int *reason, uint32_t *data, void *reserved) {
    if (HAL_Feature_Get(FEATURE_RESET_INFO)) {
        if (reason) {
            *reason = last_reset_info.reason;
        }
        if (data) {
            *data = last_reset_info.data;
        }
        return 0;
    }
    return -1;
}

/**
 * @brief  Computes the 32-bit CRC of a given buffer of byte data.
 * @param  pBuffer: pointer to the buffer containing the data to be computed
 * @param  BufferSize: Size of the buffer to be computed
 * @retval 32-bit CRC
 */
uint32_t HAL_Core_Compute_CRC32(const uint8_t *pBuffer, uint32_t bufferSize) {
    // TODO: Use the peripheral lock?
    return Compute_CRC32(pBuffer, bufferSize, NULL);
}

uint16_t HAL_Core_Mode_Button_Pressed_Time() {
    return 0;
}

void HAL_Bootloader_Lock(bool lock) {

}

// TODO: Return the reset reason.
bool HAL_Core_System_Reset_FlagSet(RESET_TypeDef resetType)
{
    switch(resetType)
    {
    case PIN_RESET:
    case SOFTWARE_RESET:
    case WATCHDOG_RESET:
    case POWER_MANAGEMENT_RESET:
    case POWER_DOWN_RESET:
    case POWER_BROWNOUT_RESET:
    default:
        return false;
    }
}

unsigned HAL_Core_System_Clock(HAL_SystemClock clock, void* reserved) {
    return SystemCoreClock;
}


static TaskHandle_t  app_thread_handle;
#define APPLICATION_STACK_SIZE 6144

/**
 * The mutex to ensure only one thread manipulates the heap at a given time.
 */
xSemaphoreHandle malloc_mutex = 0;

static void init_malloc_mutex(void) {
    malloc_mutex = xSemaphoreCreateRecursiveMutex();
}

void __malloc_lock(void* ptr) {
    if (malloc_mutex) {
        while (!xSemaphoreTakeRecursive(malloc_mutex, 0xFFFFFFFF)) {
            ;
        }
    }
}

void __malloc_unlock(void* ptr) {
    if (malloc_mutex) {
        xSemaphoreGiveRecursive(malloc_mutex);
    }
}

/**
 * The entrypoint to our application.
 * This should be called from the RTOS main thread once initialization has been
 * completed, constructors invoked and and HAL_Core_Config() has been called.
 */
void application_start() {
    rtos_started = 1;

    // one the key is sent to the cloud, this can be removed, since the key is fetched in
    // Spark_Protocol_init(). This is just a temporary measure while the key still needs
    // to be fetched via DFU.

    HAL_Core_Setup();

    // TODO:
    // generate_key();

    if (HAL_Feature_Get(FEATURE_RESET_INFO))
    {
        // Load last reset info from RCC / backup registers
        Init_Last_Reset_Info();
    }

    app_setup_and_loop();
}

void application_task_start(void* arg) {
    application_start();
}

/**
 * Called from startup_stm32f2xx.s at boot, main entry point.
 */
int main(void) {
    init_malloc_mutex();
    xTaskCreate( application_task_start, "app_thread", APPLICATION_STACK_SIZE/sizeof( portSTACK_TYPE ), NULL, 2, &app_thread_handle);

    vTaskStartScheduler();

    /* we should never get here */
    while (1);

    return 0;
}

static int Write_Feature_Flag(uint32_t flag, bool value, bool *prev_value) {
    if (HAL_IsISR()) {
        return -1; // DCT cannot be accessed from an ISR
    }
    uint32_t flags = 0;
    int result = dct_read_app_data_copy(DCT_FEATURE_FLAGS_OFFSET, &flags, sizeof(flags));
    if (result != 0) {
        return result;
    }
    // NOTE: inverted logic!
    const bool cur_value = !(flags & flag);
    if (prev_value) {
        *prev_value = cur_value;
    }
    if (cur_value != value) {
        if (value) {
            flags &= ~flag;
        } else {
            flags |= flag;
        }
        result = dct_write_app_data(&flags, DCT_FEATURE_FLAGS_OFFSET, 4);
        if (result != 0) {
            return result;
        }
    }
    return 0;
}

static int Read_Feature_Flag(uint32_t flag, bool* value) {
    if (HAL_IsISR()) {
        return -1; // DCT cannot be accessed from an ISR
    }
    uint32_t flags = 0;
    const int result = dct_read_app_data_copy(DCT_FEATURE_FLAGS_OFFSET, &flags, sizeof(flags));
    if (result != 0) {
        return result;
    }
    *value = !(flags & flag);
    return 0;
}

int HAL_Feature_Set(HAL_Feature feature, bool enabled) {
   switch (feature) {
        case FEATURE_RETAINED_MEMORY: {
            // TODO: Switch on backup SRAM clock
            // Switch on backup power regulator, so that it survives the deep sleep mode,
            // software and hardware reset. Power must be supplied to VIN or VBAT to retain SRAM values.
            return -1;
        }
<<<<<<< HEAD
        case FEATURE_RESET_INFO: {
            #define FEATURE_FLAG_RESET_INFO 0x01
=======
        case FEATURE_RESET_INFO:
        {
>>>>>>> 9068dba7
            return Write_Feature_Flag(FEATURE_FLAG_RESET_INFO, enabled, NULL);
        }
#if HAL_PLATFORM_CLOUD_UDP
        case FEATURE_CLOUD_UDP: {
            const uint8_t data = (enabled ? 0xff : 0x00);
            return dct_write_app_data(&data, DCT_CLOUD_TRANSPORT_OFFSET, sizeof(data));
        }
#endif // HAL_PLATFORM_CLOUD_UDP
        case FEATURE_ETHERNET_DETECTION: {
            return Write_Feature_Flag(FEATURE_FLAG_ETHERNET_DETECTION, enabled, NULL);
        }
    }

    return -1;
}

bool HAL_Feature_Get(HAL_Feature feature) {
    switch (feature) {
        case FEATURE_CLOUD_UDP: {
            uint8_t value = 0;
            return (dct_read_app_data_copy(DCT_CLOUD_TRANSPORT_OFFSET, &value, sizeof(value)) == 0) ? value : false;
        }
        case FEATURE_RESET_INFO: {
            bool value = false;
            return (Read_Feature_Flag(FEATURE_FLAG_RESET_INFO, &value) == 0) ? value : false;
        }
        case FEATURE_ETHERNET_DETECTION: {
            bool value = false;
            return (Read_Feature_Flag(FEATURE_FLAG_ETHERNET_DETECTION, &value) == 0) ? value : false;
        }
    }
    return false;
}

int32_t HAL_Core_Backup_Register(uint32_t BKP_DR) {
    if ((BKP_DR == 0) || (BKP_DR > BACKUP_REGISTER_NUM)) {
        return -1;
    }

    return BKP_DR - 1;
}

void HAL_Core_Write_Backup_Register(uint32_t BKP_DR, uint32_t Data) {
    int32_t BKP_DR_Index = HAL_Core_Backup_Register(BKP_DR);
    if (BKP_DR_Index != -1) {
        backup_register[BKP_DR_Index] = Data;
    }
}

uint32_t HAL_Core_Read_Backup_Register(uint32_t BKP_DR) {
    int32_t BKP_DR_Index = HAL_Core_Backup_Register(BKP_DR);
    if (BKP_DR_Index != -1) {
        return backup_register[BKP_DR_Index];
    }
    return 0xFFFFFFFF;
}

void HAL_Core_Button_Mirror_Pin_Disable(uint8_t bootloader, uint8_t button, void* reserved) {

}

void HAL_Core_Button_Mirror_Pin(uint16_t pin, InterruptMode mode, uint8_t bootloader, uint8_t button, void *reserved) {

}

void HAL_Core_Led_Mirror_Pin_Disable(uint8_t led, uint8_t bootloader, void* reserved) {

}

void HAL_Core_Led_Mirror_Pin(uint8_t led, pin_t pin, uint32_t flags, uint8_t bootloader, void* reserved) {

}

extern size_t pvPortLargestFreeBlock();

uint32_t HAL_Core_Runtime_Info(runtime_info_t* info, void* reserved)
{
    struct mallinfo heapinfo = mallinfo();
    // fordblks  The total number of bytes in free blocks.
    info->freeheap = heapinfo.fordblks;
    if (offsetof(runtime_info_t, total_init_heap) + sizeof(info->total_init_heap) <= info->size) {
        info->total_init_heap = (uint32_t)(&link_heap_location_end - &link_heap_location);
    }

    if (offsetof(runtime_info_t, total_heap) + sizeof(info->total_heap) <= info->size) {
        info->total_heap = heapinfo.arena;
    }

    if (offsetof(runtime_info_t, max_used_heap) + sizeof(info->max_used_heap) <= info->size) {
        info->max_used_heap = heapinfo.usmblks;
    }

    if (offsetof(runtime_info_t, user_static_ram) + sizeof(info->user_static_ram) <= info->size) {
        info->user_static_ram = (uint32_t)&_Stack_Init - (uint32_t)new_heap_end;
    }

    if (offsetof(runtime_info_t, largest_free_block_heap) + sizeof(info->largest_free_block_heap) <= info->size) {
    		info->largest_free_block_heap = pvPortLargestFreeBlock();
    }

    return 0;
}

uint16_t HAL_Bootloader_Get_Flag(BootloaderFlag flag)
{
    switch (flag)
    {
        case BOOTLOADER_FLAG_VERSION:
            return SYSTEM_FLAG(Bootloader_Version_SysFlag);
        case BOOTLOADER_FLAG_STARTUP_MODE:
            return SYSTEM_FLAG(StartupMode_SysFlag);
    }
    return 0;
}


#if HAL_PLATFORM_CLOUD_UDP

#include "dtls_session_persist.h"
#include <string.h>

SessionPersistDataOpaque session __attribute__((section(".backup_system")));

int HAL_System_Backup_Save(size_t offset, const void* buffer, size_t length, void* reserved)
{
	if (offset==0 && length==sizeof(SessionPersistDataOpaque))
	{
		memcpy(&session, buffer, length);
		return 0;
	}
	return -1;
}

int HAL_System_Backup_Restore(size_t offset, void* buffer, size_t max_length, size_t* length, void* reserved)
{
	if (offset==0 && max_length>=sizeof(SessionPersistDataOpaque) && session.size==sizeof(SessionPersistDataOpaque))
	{
		*length = sizeof(SessionPersistDataOpaque);
		memcpy(buffer, &session, sizeof(session));
		return 0;
	}
	return -1;
}


#else

int HAL_System_Backup_Save(size_t offset, const void* buffer, size_t length, void* reserved)
{
	return -1;
}

int HAL_System_Backup_Restore(size_t offset, void* buffer, size_t max_length, size_t* length, void* reserved)
{
	return -1;
}

#endif<|MERGE_RESOLUTION|>--- conflicted
+++ resolved
@@ -34,38 +34,27 @@
 #include "user.h"
 #include "dct.h"
 #include "rng_hal.h"
-<<<<<<< HEAD
 #include "interrupts_hal.h"
-#include <stdlib.h>
-#include <malloc.h>
 #include <nrf_power.h>
-=======
 #include "ota_module.h"
 #include "bootloader.h"
 #include <stdlib.h>
 #include <malloc.h>
 #include "rtc_hal.h"
->>>>>>> 9068dba7
 
 #define BACKUP_REGISTER_NUM        10
 static int backup_register[BACKUP_REGISTER_NUM] __attribute__((section(".backup_system")));
 static volatile uint8_t rtos_started = 0;
 
-<<<<<<< HEAD
 static struct Last_Reset_Info {
     int reason;
     uint32_t data;
 } last_reset_info = { RESET_REASON_NONE, 0 };
-=======
-extern char link_heap_location, link_heap_location_end;
-extern char _Stack_Init;
-void* new_heap_end = &link_heap_location_end;
 
 typedef enum Feature_Flag {
     FEATURE_FLAG_RESET_INFO = 0x01,
     FEATURE_FLAG_ETHERNET_DETECTION = 0x02
 } Feature_Flag;
->>>>>>> 9068dba7
 
 void HardFault_Handler( void ) __attribute__( ( naked ) );
 
@@ -84,10 +73,9 @@
 extern char link_interrupt_vectors_location;
 extern char link_ram_interrupt_vectors_location;
 extern char link_ram_interrupt_vectors_location_end;
-
-<<<<<<< HEAD
-__attribute__((externally_visible)) void prvGetRegistersFromStack( uint32_t *pulFaultStackAddress ) {
-=======
+extern char _Stack_Init;
+void* new_heap_end = &link_heap_location_end;
+
 extern void malloc_enable(uint8_t);
 extern void malloc_set_heap_end(void*);
 extern void* malloc_heap_end();
@@ -95,9 +83,7 @@
 void* module_user_pre_init();
 #endif
 
-__attribute__((externally_visible)) void prvGetRegistersFromStack( uint32_t *pulFaultStackAddress )
-{
->>>>>>> 9068dba7
+__attribute__((externally_visible)) void prvGetRegistersFromStack( uint32_t *pulFaultStackAddress ) {
     /* These are volatile to try and prevent the compiler/linker optimising them
     away as the variables never actually get used.  If the debugger won't show the
     values of the variables, make them global my moving their declaration outside
@@ -172,9 +158,6 @@
     }
 }
 
-<<<<<<< HEAD
-void MemManage_Handler(void) {
-=======
 void app_error_handler(uint32_t error_code, uint32_t line_num, const uint8_t * p_file_name)
 {
     PANIC(HardFault,"HardFault");
@@ -182,9 +165,7 @@
     }
 }
 
-void MemManage_Handler(void)
-{
->>>>>>> 9068dba7
+void MemManage_Handler(void) {
     /* Go to infinite loop when Memory Manage exception occurs */
     PANIC(MemManage,"MemManage");
     while (1) {
@@ -437,16 +418,11 @@
     return pressedState;
 }
 
-<<<<<<< HEAD
+void HAL_Core_Mode_Button_Reset(uint16_t button)
+{
+}
+
 void HAL_Core_System_Reset(void) {
-=======
-void HAL_Core_Mode_Button_Reset(uint16_t button)
-{
-}
-
-void HAL_Core_System_Reset(void)
-{
->>>>>>> 9068dba7
     NVIC_SystemReset();
 }
 
@@ -471,7 +447,14 @@
     HAL_Core_System_Reset_Ex(RESET_REASON_SAFE_MODE, 0, NULL);
 }
 
-<<<<<<< HEAD
+bool HAL_Core_Enter_Safe_Mode_Requested(void)
+{
+    Load_SystemFlags();
+    uint8_t flags = SYSTEM_FLAG(StartupMode_SysFlag);
+
+    return (flags & 1);
+}
+
 void HAL_Core_Enter_Bootloader(bool persist) {
     if (persist) {
         HAL_Core_Write_Backup_Register(BKP_DR_10, 0xFFFF);
@@ -482,18 +465,6 @@
     }
 
     HAL_Core_System_Reset_Ex(RESET_REASON_DFU_MODE, 0, NULL);
-=======
-bool HAL_Core_Enter_Safe_Mode_Requested(void)
-{
-    Load_SystemFlags();
-    uint8_t flags = SYSTEM_FLAG(StartupMode_SysFlag);
-
-    return (flags & 1);
-}
-
-void HAL_Core_Enter_Bootloader(bool persist)
-{
->>>>>>> 9068dba7
 }
 
 void HAL_Core_Enter_Stop_Mode(uint16_t wakeUpPin, uint16_t edgeTriggerMode, long seconds) {
@@ -508,11 +479,13 @@
 
 }
 
-void HAL_Core_Execute_Standby_Mode(void) {
-
-}
-
-<<<<<<< HEAD
+void HAL_Core_Execute_Standby_Mode_Ext(uint32_t flags, void* reserved)
+{
+}
+
+void HAL_Core_Execute_Standby_Mode(void)
+{
+}
 
 bool HAL_Core_System_Reset_FlagSet(RESET_TypeDef resetType) {
     uint32_t reset_reason = 0;
@@ -542,14 +515,6 @@
         default:
             return false;
     }
-=======
-void HAL_Core_Execute_Standby_Mode_Ext(uint32_t flags, void* reserved)
-{
-}
-
-void HAL_Core_Execute_Standby_Mode(void)
-{
->>>>>>> 9068dba7
 }
 
 static void Init_Last_Reset_Info()
@@ -770,13 +735,7 @@
             // software and hardware reset. Power must be supplied to VIN or VBAT to retain SRAM values.
             return -1;
         }
-<<<<<<< HEAD
         case FEATURE_RESET_INFO: {
-            #define FEATURE_FLAG_RESET_INFO 0x01
-=======
-        case FEATURE_RESET_INFO:
-        {
->>>>>>> 9068dba7
             return Write_Feature_Flag(FEATURE_FLAG_RESET_INFO, enabled, NULL);
         }
 #if HAL_PLATFORM_CLOUD_UDP
