/*
 * Copyright (c) 2019 Particle Industries, Inc.  All rights reserved.
 *
 * This library is free software; you can redistribute it and/or
 * modify it under the terms of the GNU Lesser General Public
 * License as published by the Free Software Foundation, either
 * version 3 of the License, or (at your option) any later version.
 *
 * This library is distributed in the hope that it will be useful,
 * but WITHOUT ANY WARRANTY; without even the implied warranty of
 * MERCHANTABILITY or FITNESS FOR A PARTICULAR PURPOSE.  See the GNU
 * Lesser General Public License for more details.
 *
 * You should have received a copy of the GNU Lesser General Public
 * License along with this library; if not, see <http://www.gnu.org/licenses/>.
 */

#include "radio_common.h"

#include "dct.h"
#include "gpio_hal.h"

#include "check.h"

namespace particle {

namespace {

#if HAL_PLATFORM_RADIO_ANTENNA_INTERNAL
const auto DEFAULT_ANTENNA = RADIO_ANT_INTERNAL;
#elif HAL_PLATFORM_RADIO_ANTENNA_EXTERNAL
const auto DEFAULT_ANTENNA = RADIO_ANT_EXTERNAL;
#else
#error "Unsupported platform"
#endif

#if HAL_PLATFORM_RADIO_ANTENNA_INTERNAL

int selectInternalAntenna() {
#if PLATFORM_ID == PLATFORM_ARGON
    HAL_Pin_Mode(ANTSW1, OUTPUT);
    HAL_Pin_Mode(ANTSW2, OUTPUT);
    HAL_GPIO_Write(ANTSW1, 0);
    HAL_GPIO_Write(ANTSW2, 1);
#elif PLATFORM_ID == PLATFORM_BORON
    HAL_Pin_Mode(ANTSW1, OUTPUT);
    HAL_GPIO_Write(ANTSW1, 1);
<<<<<<< HEAD
=======
#elif PLATFORM_ID == PLATFORM_XENON
    HAL_Pin_Mode(ANTSW1, OUTPUT);
    HAL_Pin_Mode(ANTSW2, OUTPUT);
    HAL_GPIO_Write(ANTSW1, 1);
    HAL_GPIO_Write(ANTSW2, 0);
#elif PLATFORM_ID == PLATFORM_TRACKER
    HAL_Pin_Mode(ANTSW1, OUTPUT);
    HAL_GPIO_Write(ANTSW1, 1);
>>>>>>> 693ee49f
#else
#error "Unsupported platform"
#endif
    return 0;
}

#endif // HAL_PLATFORM_RADIO_ANTENNA_INTERNAL

#if HAL_PLATFORM_RADIO_ANTENNA_EXTERNAL

int selectExtenalAntenna() {
#if PLATFORM_ID == PLATFORM_ARGON
    HAL_Pin_Mode(ANTSW1, OUTPUT);
    HAL_Pin_Mode(ANTSW2, OUTPUT);
    HAL_GPIO_Write(ANTSW1, 1);
    HAL_GPIO_Write(ANTSW2, 0);
#elif PLATFORM_ID == PLATFORM_BORON
    HAL_Pin_Mode(ANTSW1, OUTPUT);
    HAL_GPIO_Write(ANTSW1, 0);
<<<<<<< HEAD
=======
#elif PLATFORM_ID == PLATFORM_XENON
    HAL_Pin_Mode(ANTSW1, OUTPUT);
    HAL_Pin_Mode(ANTSW2, OUTPUT);
    HAL_GPIO_Write(ANTSW1, 0);
    HAL_GPIO_Write(ANTSW2, 1);
#elif PLATFORM_ID == PLATFORM_TRACKER
    HAL_Pin_Mode(ANTSW1, OUTPUT);
    HAL_GPIO_Write(ANTSW1, 0);
>>>>>>> 693ee49f
// SoM platforms have only an external antenna
#elif PLATFORM_ID != PLATFORM_BSOM && PLATFORM_ID != PLATFORM_B5SOM
#error "Unsupported platform"
#endif
    return 0;
}

#endif // HAL_PLATFORM_RADIO_ANTENNA_EXTERNAL

int selectAntenna(radio_antenna_type antenna) {
    if (antenna == RADIO_ANT_DEFAULT) {
        antenna = DEFAULT_ANTENNA;
    }
    switch (antenna) {
#if HAL_PLATFORM_RADIO_ANTENNA_INTERNAL
    case RADIO_ANT_INTERNAL: {
        CHECK(selectInternalAntenna());
        LOG(TRACE, "Using internal BLE antenna");
        break;
    }
#endif
#if HAL_PLATFORM_RADIO_ANTENNA_EXTERNAL
    case RADIO_ANT_EXTERNAL: {
        CHECK(selectExtenalAntenna());
        LOG(TRACE, "Using external BLE antenna");
        break;
    }
#endif
    default:
        return SYSTEM_ERROR_NOT_SUPPORTED;
    }
    return 0;
}

} // namespace

int initRadioAntenna() {
    auto antenna = RADIO_ANT_DEFAULT;
    uint8_t dctAntenna = 0xff;
    if (dct_read_app_data_copy(DCT_RADIO_ANTENNA_OFFSET, &dctAntenna, DCT_RADIO_ANTENNA_SIZE) < 0) {
        LOG(ERROR, "Unable to load antenna settings");
        // Use the default antenna
    } else if (dctAntenna == RADIO_ANT_INTERNAL || dctAntenna == RADIO_ANT_EXTERNAL) {
        antenna = (radio_antenna_type)dctAntenna;
    }
    CHECK(selectAntenna(antenna));
    return 0;
}

int selectRadioAntenna(radio_antenna_type antenna) {
    CHECK(selectAntenna(antenna));
    uint8_t dctAntenna = 0xff;
    if (antenna != RADIO_ANT_DEFAULT) {
        dctAntenna = antenna;
    }
    if (dct_write_app_data(&dctAntenna, DCT_RADIO_ANTENNA_OFFSET, DCT_RADIO_ANTENNA_SIZE) < 0) {
        LOG(ERROR, "Unable to save antenna settings");
        return SYSTEM_ERROR_UNKNOWN;
    }
    return 0;
}

} // namespace particle<|MERGE_RESOLUTION|>--- conflicted
+++ resolved
@@ -45,17 +45,9 @@
 #elif PLATFORM_ID == PLATFORM_BORON
     HAL_Pin_Mode(ANTSW1, OUTPUT);
     HAL_GPIO_Write(ANTSW1, 1);
-<<<<<<< HEAD
-=======
-#elif PLATFORM_ID == PLATFORM_XENON
-    HAL_Pin_Mode(ANTSW1, OUTPUT);
-    HAL_Pin_Mode(ANTSW2, OUTPUT);
-    HAL_GPIO_Write(ANTSW1, 1);
-    HAL_GPIO_Write(ANTSW2, 0);
 #elif PLATFORM_ID == PLATFORM_TRACKER
     HAL_Pin_Mode(ANTSW1, OUTPUT);
     HAL_GPIO_Write(ANTSW1, 1);
->>>>>>> 693ee49f
 #else
 #error "Unsupported platform"
 #endif
@@ -75,17 +67,9 @@
 #elif PLATFORM_ID == PLATFORM_BORON
     HAL_Pin_Mode(ANTSW1, OUTPUT);
     HAL_GPIO_Write(ANTSW1, 0);
-<<<<<<< HEAD
-=======
-#elif PLATFORM_ID == PLATFORM_XENON
-    HAL_Pin_Mode(ANTSW1, OUTPUT);
-    HAL_Pin_Mode(ANTSW2, OUTPUT);
-    HAL_GPIO_Write(ANTSW1, 0);
-    HAL_GPIO_Write(ANTSW2, 1);
 #elif PLATFORM_ID == PLATFORM_TRACKER
     HAL_Pin_Mode(ANTSW1, OUTPUT);
     HAL_GPIO_Write(ANTSW1, 0);
->>>>>>> 693ee49f
 // SoM platforms have only an external antenna
 #elif PLATFORM_ID != PLATFORM_BSOM && PLATFORM_ID != PLATFORM_B5SOM
 #error "Unsupported platform"
