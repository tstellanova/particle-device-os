--- conflicted
+++ resolved
@@ -111,19 +111,14 @@
 	HAL_USB_USART_LineCoding_BitRate_Handler(handler, NULL);
 }
 
-<<<<<<< HEAD
 int32_t HAL_USB_USART_LineCoding_BitRate_Handler(void (*handler)(uint32_t bitRate), void* reserved) {
     // Enable Serial by default
     HAL_USB_USART_Begin(HAL_USB_USART_SERIAL, 9600, NULL);
     usb_hal_set_bit_rate_changed_handler(handler);
-=======
-int32_t HAL_USB_USART_LineCoding_BitRate_Handler(void (*handler)(uint32_t bitRate), void* reserved)
-{
     return 0;
 }
 
 int32_t USB_USART_Flush_Output(unsigned timeout, void* reserved)
 {
->>>>>>> af0fc6a3
     return 0;
 }