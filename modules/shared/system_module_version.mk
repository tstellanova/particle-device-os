# Skip to next 100 every v0.x.0 release (e.g. 108 for v0.6.2 to 200 for v0.7.0-rc.1)
# Bump by 1 for every prerelease or release with the same v0.x.* base.
<<<<<<< HEAD
SYSTEM_PART1_MODULE_VERSION ?= 300
SYSTEM_PART2_MODULE_VERSION ?= 300
SYSTEM_PART3_MODULE_VERSION ?= 300

RELEASE_080_MODULE_VERSION_BASE ?= 300
RELEASE_070_RC4_MODULE_VERSION ?= 203

ifneq (,$(filter $(PLATFORM_ID),6 8))
ifeq ($(shell test $(SYSTEM_PART2_MODULE_VERSION) -ge $(RELEASE_080_MODULE_VERSION_BASE); echo $$?),0)
# If this is >= 0.8.x release, Photon and P1 system-part1
# needs to have a dependency on system-part2 of at least 0.7.0-rc.4
# in order not to brick the device during OTA or Ymodem upgrade
SYSTEM_PART1_MODULE_DEPENDENCY ?= ${MODULE_FUNCTION_SYSTEM_PART},2,${RELEASE_070_RC4_MODULE_VERSION}
endif
endif
=======
SYSTEM_PART1_MODULE_VERSION ?= 204
SYSTEM_PART2_MODULE_VERSION ?= 204
SYSTEM_PART3_MODULE_VERSION ?= 204
>>>>>>> 724a6a78

# Bump by 1 if Tinker has been updated
USER_PART_MODULE_VERSION ?= 5

# Skip to next 100 every v0.x.0 release (e.g. 11 for v0.6.2 to 100 for v0.7.0-rc.1),
# but only if the bootloader has changed since the last v0.x.0 release.
# Bump by 1 for every updated bootloader image for a release with the same v0.x.* base.
BOOTLOADER_VERSION ?= 101<|MERGE_RESOLUTION|>--- conflicted
+++ resolved
@@ -1,6 +1,5 @@
 # Skip to next 100 every v0.x.0 release (e.g. 108 for v0.6.2 to 200 for v0.7.0-rc.1)
 # Bump by 1 for every prerelease or release with the same v0.x.* base.
-<<<<<<< HEAD
 SYSTEM_PART1_MODULE_VERSION ?= 300
 SYSTEM_PART2_MODULE_VERSION ?= 300
 SYSTEM_PART3_MODULE_VERSION ?= 300
@@ -16,11 +15,6 @@
 SYSTEM_PART1_MODULE_DEPENDENCY ?= ${MODULE_FUNCTION_SYSTEM_PART},2,${RELEASE_070_RC4_MODULE_VERSION}
 endif
 endif
-=======
-SYSTEM_PART1_MODULE_VERSION ?= 204
-SYSTEM_PART2_MODULE_VERSION ?= 204
-SYSTEM_PART3_MODULE_VERSION ?= 204
->>>>>>> 724a6a78
 
 # Bump by 1 if Tinker has been updated
 USER_PART_MODULE_VERSION ?= 5
