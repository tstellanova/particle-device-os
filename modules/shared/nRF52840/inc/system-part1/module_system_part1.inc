--- conflicted
+++ resolved
@@ -96,16 +96,10 @@
 #if HAL_PLATFORM_NFC
     , DYNALIB_TABLE_NAME(hal_nfc)
 #endif // HAL_PLATFORM_NFC
-<<<<<<< HEAD
 #if HAL_PLATFORM_MESH_DEPRECATED
     , DYNALIB_TABLE_NAME(hal_mesh_deprecated)
 #endif // HAL_PLATFORM_MESH_DEPRECATED
-=======
-#if HAL_PLATFORM_MESH
-    , DYNALIB_TABLE_NAME(hal_mesh)
-#endif
     , DYNALIB_TABLE_NAME(hal_posix_syscall)
->>>>>>> 693ee49f
 };
 
 #include "system_part1_loader.c"
