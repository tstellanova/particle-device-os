#!/bin/bash
set -o errexit -o pipefail -o noclobber -o nounset

function display_help ()
{
    echo '
usage: release-publish.sh [--help] [--version=<semantic_version_string>]
                          --release-directory=<test_output_directory>

Crawls through the specified releases directory, identifying the related binaries
and copying them into a publish folder.

  -h, --help               Display this help and exit.
  -r, --release-directory  Specify the root directory where the binaries from
                             previously generated versioned releases can be found.
  -v, --version            Specify the version you wish to publish. If not
                             specified, then all versions discovered in the
                             release directory will be published.
'
}

# Utilized Enhanced `getopt`
! getopt --test > /dev/null
if [ ${PIPESTATUS[0]} -ne 4 ]; then
    echo '
`getopt --test` failed in this environment!
Please confirm "GNU getopt" is installed on this device.
'
    exit 1
fi

OPTIONS=hr:v:
LONGOPTS=help,release-directory:,version:

# -use ! and PIPESTATUS to get exit code with errexit set
# -temporarily store output to be able to check for errors
# -activate quoting/enhanced mode (e.g. by writing out “--options”)
# -pass arguments only via   -- "$@"   to separate them correctly
! PARSED=$(getopt --options=$OPTIONS --longoptions=$LONGOPTS --name "$0" -- "$@")
if [ ${PIPESTATUS[0]} -ne 0 ]; then
    # e.g. return value is 1
    #  then getopt has complained about wrong arguments to stdout
    exit 2
fi

# Read getopt’s output this way to handle the quoting right:
eval set -- "$PARSED"

# Set default(s)
RELEASE_DIRECTORY=""
TARGET_VERSION=""

# Parse parameter(s)
while true; do
    case "$1" in
        -h|--help)
            shift
            display_help
            exit 0
            ;;
        -r|--release-directory)
            RELEASE_DIRECTORY="$2"
            shift 2
            ;;
        -v|--version)
            TARGET_VERSION="$2"
            shift 2
            ;;
        --)
            shift
            break
            ;;
        *)
            echo "Encountered error while parsing arguments!"
            exit 3
            ;;
    esac
done

# Handle invalid arguments
if [ $# -ne 0 ]; then
    echo "$0: Unknown argument \"$1\" supplied!"
    exit 4
elif [ -z $RELEASE_DIRECTORY ]; then
    echo "--release-directory argument must be specified!"
    exit 5
fi

function valid_platform()
{
    # Parse parameter(s)
    platform=$1

    # Validate platform (result of expression returned to caller)
<<<<<<< HEAD
    [ "$platform" = "argon" ] || [ "$platform" = "asom" ] || [ "$platform" = "boron" ] || [ "$platform" = "bsom" ] || [ "$platform" = "b5som" ] || [ "$platform" = "electron" ] || [ "$platform" = "p1" ] || [ "$platform" = "photon" ]
=======
    [ "$platform" = "argon" ] || [ "$platform" = "asom" ] || [ "$platform" = "boron" ] || [ "$platform" = "bsom" ] || [ "$platform" = "b5som" ] || [ "$platform" = "electron" ] || [ "$platform" = "p1" ] || [ "$platform" = "photon" ] || [ "$platform" = "xenon" ] || [ "$platform" = "tracker" ]
>>>>>>> 693ee49f
}

# Identify the absolute directory
cd $RELEASE_DIRECTORY
ABSOLUTE_RELEASE_DIRECTORY=$(pwd)

# Make a working directory
TEMPORARY_DIRECTORY=${ABSOLUTE_RELEASE_DIRECTORY}/tmp
rm -rf $TEMPORARY_DIRECTORY
mkdir $TEMPORARY_DIRECTORY

# Parse the --release-directory hierarchy
for VERSION in *; do
    # The primary directory is the version number
    if [ -d "$VERSION" ]; then
        if [ ! -z "$TARGET_VERSION" ] && [ "$TARGET_VERSION" != "$VERSION" ]; then
          continue;
        fi
        pushd $VERSION > /dev/null
        # Move through the platforms
        for PLATFORM in *; do
            if [ -d "$PLATFORM" ] && valid_platform $PLATFORM; then
                echo "$PLATFORM"
                pushd $PLATFORM > /dev/null
                # Find "release" directory
                for RELEASE in *; do
                    if [ -d "$RELEASE" ] && [ "$RELEASE" = "release" ]; then
                        pushd $RELEASE > /dev/null
                        zip ${TEMPORARY_DIRECTORY}/particle_device-os@${VERSION}+${PLATFORM}.binaries.zip . --recurse-paths --quiet
                        cp *.bin $TEMPORARY_DIRECTORY
                        popd > /dev/null
                    fi
                done
                popd > /dev/null
                zip ${TEMPORARY_DIRECTORY}/particle_device-os@${VERSION}+${PLATFORM}.zip $PLATFORM --recurse-paths --quiet
            fi
        done
        popd > /dev/null
        zip ${TEMPORARY_DIRECTORY}/particle_device-os@${VERSION}.zip $VERSION --recurse-paths --quiet
        PUBLISH_DIRECTORY=${VERSION}/publish
        rm -rf $PUBLISH_DIRECTORY
        mv $TEMPORARY_DIRECTORY $PUBLISH_DIRECTORY
    fi
done<|MERGE_RESOLUTION|>--- conflicted
+++ resolved
@@ -92,11 +92,7 @@
     platform=$1
 
     # Validate platform (result of expression returned to caller)
-<<<<<<< HEAD
-    [ "$platform" = "argon" ] || [ "$platform" = "asom" ] || [ "$platform" = "boron" ] || [ "$platform" = "bsom" ] || [ "$platform" = "b5som" ] || [ "$platform" = "electron" ] || [ "$platform" = "p1" ] || [ "$platform" = "photon" ]
-=======
-    [ "$platform" = "argon" ] || [ "$platform" = "asom" ] || [ "$platform" = "boron" ] || [ "$platform" = "bsom" ] || [ "$platform" = "b5som" ] || [ "$platform" = "electron" ] || [ "$platform" = "p1" ] || [ "$platform" = "photon" ] || [ "$platform" = "xenon" ] || [ "$platform" = "tracker" ]
->>>>>>> 693ee49f
+    [ "$platform" = "argon" ] || [ "$platform" = "asom" ] || [ "$platform" = "boron" ] || [ "$platform" = "bsom" ] || [ "$platform" = "b5som" ] || [ "$platform" = "electron" ] || [ "$platform" = "p1" ] || [ "$platform" = "photon" ] || [ "$platform" = "tracker" ]
 }
 
 # Identify the absolute directory
