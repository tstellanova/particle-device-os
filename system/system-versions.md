--- conflicted
+++ resolved
@@ -74,15 +74,12 @@
 | 300 | 400 | 0.9.0-rc.1  |         (Xenon, Argon, Boron) |
 | 300 | 401 | 0.9.0-rc.2  |         (Xenon, Argon, Boron) |
 | 300 | 402 | 0.9.0-rc.3  |         (Xenon, Argon, Boron) |
-<<<<<<< HEAD
+| 300 | 403 | 0.9.0       |         (Xenon, Argon, Boron) |
 | 201 | 1000 | 1.0.0       |       (Core, Photon, P1, Electron) |
 | 201 | 1001 | 1.0.1-rc.1  |       (Core, Photon, P1, Electron) |
 | 201 | 1002 | 1.0.1       |       Core, Photon, P1, Electron |
 
 [1] For 0.8.0-rc.1, The v101 bootloader was also released in the Github releases as v200. Thus the next released bootloader in the 0.8.x line should be v201. As of 4/5/2018: 22 device had v200 bootloaders.
-=======
-| 300 | 403 | 0.9.0       |         (Xenon, Argon, Boron) |
->>>>>>> 0ed72da1
 
 
 To find out the release version of system firmware currently installed, in listening mode,
