/*
 ******************************************************************************
  Copyright (c) 2015 Particle Industries, Inc.  All rights reserved.

  This library is free software; you can redistribute it and/or
  modify it under the terms of the GNU Lesser General Public
  License as published by the Free Software Foundation, either
  version 3 of the License, or (at your option) any later version.

  This library is distributed in the hope that it will be useful,
  but WITHOUT ANY WARRANTY; without even the implied warranty of
  MERCHANTABILITY or FITNESS FOR A PARTICULAR PURPOSE.  See the GNU
  Lesser General Public License for more details.

  You should have received a copy of the GNU Lesser General Public
  License along with this library; if not, see <http://www.gnu.org/licenses/>.
  ******************************************************************************
 */

#pragma once

#include <cstdint>
#include <cstddef>

#ifdef __cplusplus
extern "C" {
#endif


typedef uint64_t system_event_t;
typedef void (system_event_handler_t)(system_event_t event, int param, void* pointer);


enum SystemEvents {

    // begin/progress/end
    // wifi, cloud, ota_update
    // custom flags

    wifi_listen_begin = 1<<1,
    wifi_listen_update = 1<<2,
    wifi_listen_end = 1<<3,
    wifi_listen = wifi_listen_begin + wifi_listen_update + wifi_listen_end,
    setup_begin = wifi_listen_begin,
    setup_update = wifi_listen_update,
    setup_end = wifi_listen_end,
    setup_all = wifi_listen,
    network_credentials = 1<<4,
    network_status = 1<<5,
    cloud_status = 1<<6,             // parameter is 0 for disconnected, 1 for connecting, 8 for connected, 9 for disconnecting. other values reserved.
    button_status = 1<<7,            // parameter is >0 for time pressed in ms (when released) or 0 for just pressed.
    firmware_update = 1<<8,          // parameter is 0 for begin, 1 for OTA complete, -1 for error.
    firmware_update_pending = 1<<9,
    reset_pending = 1<<10,          // notifies that the system would like to shutdown (System.resetPending() return true)
    reset = 1<<11,                  // notifies that the system will now reset on return from this event.
    button_click = 1<<12,           // generated for every click in series - data is number of clicks in the lower 4 bits.
    button_final_click = 1<<13,     // generated for last click in series - data is the number of clicks in the lower 4 bits.
    time_changed = 1<<14,

    all_events = 0xFFFFFFFFFFFFFFFF
};

inline uint8_t system_button_clicks(int param) { return param&0xF; }

enum SystemEventsParam {
    //
    network_credentials_added = 1,
    network_credentials_cleared = 2,
    firmware_update_failed = (uint32_t)-1,
    firmware_update_begin = 0,
    firmware_update_complete = 1,
    firmware_update_progress = 2,

    // Network status. bit 0 is clear if it's a transition state (e.g. powering up, connecting), is set when it's a rest state (connected/ready etc)
    network_status_powering_off     = 1<<1 | 0,
    network_status_off              = 1<<1 | 1,
    network_status_powering_on      = 2<<1 | 0,
    network_status_on               = 2<<1 | 1,
    network_status_connecting       = 3<<1 | 0,
    network_status_connected        = 3<<1 | 1,
    // network_status_preparing        = 4<<1 | 0,
    // network_status_ready            = 4<<1 | 1,
    network_status_disconnecting    = 5<<1 | 0,
    network_status_disconnected     = 5<<1 | 1,

    // Cloud connection status
    cloud_status_disconnected       = 0,
    cloud_status_connecting         = 1,
    cloud_status_connected          = 8,
<<<<<<< HEAD
    cloud_status_disconnecting      = 9
=======
    cloud_status_disconnecting      = 9,

    time_changed_manually = 0,
    time_changed_sync = 1
>>>>>>> e59d76c8
};


/**
 * Subscribes to the system events given
 * @param events    One or more system events. Multiple system events are specified using the + operator.
 * @param handler   The system handler function to call.
 * @param reserved  Set to NULL.
 * @return {@code 0} if the system event handlers were registered successfully. Non-zero otherwise.
 */
int system_subscribe_event(system_event_t events, system_event_handler_t* handler, void* reserved);

/**
 * Unsubscribes a handler from the given events.
 * @param handler   The handler that will be unsubscribed.
 * @param reserved  Set to NULL.
 */
void system_unsubscribe_event(system_event_t events, system_event_handler_t* handler, void* reserved);

void system_notify_time_changed(uint32_t data, void* reserved, void* reserved1);

#ifdef __cplusplus
}
#endif


/**
 * Notifies all subscribers about an event.
 * @param event
 * @param data
 * @param pointer
 */
void system_notify_event(system_event_t event, uint32_t data=0, void* pointer=nullptr, void (*fn)(void* data)=nullptr, void* fndata=nullptr);<|MERGE_RESOLUTION|>--- conflicted
+++ resolved
@@ -87,14 +87,10 @@
     cloud_status_disconnected       = 0,
     cloud_status_connecting         = 1,
     cloud_status_connected          = 8,
-<<<<<<< HEAD
-    cloud_status_disconnecting      = 9
-=======
     cloud_status_disconnecting      = 9,
 
     time_changed_manually = 0,
     time_changed_sync = 1
->>>>>>> e59d76c8
 };
 
 
