/**
  Copyright (c) 2015 Particle Industries, Inc.  All rights reserved.

  This library is free software; you can redistribute it and/or
  modify it under the terms of the GNU Lesser General Public
  License as published by the Free Software Foundation, either
  version 3 of the License, or (at your option) any later version.

  This library is distributed in the hope that it will be useful,
  but WITHOUT ANY WARRANTY; without even the implied warranty of
  MERCHANTABILITY or FITNESS FOR A PARTICULAR PURPOSE.  See the GNU
  Lesser General Public License for more details.

  You should have received a copy of the GNU Lesser General Public
  License along with this library; if not, see <http://www.gnu.org/licenses/>.
  ******************************************************************************
 */
#ifndef VERSION_H
#define	VERSION_H

#include <stdint.h>

#ifdef	__cplusplus
extern "C" {
#endif

/**
 * This file is referenced from https://github.com/spark/firmware/wiki/Firmware-Release-Checklist
 */

#define SYSTEM_VERSION_v040     0x00040000
#define SYSTEM_VERSION_v041     0x00040100
#define SYSTEM_VERSION_v042     0x00040200
#define SYSTEM_VERSION_v043     0x00040300
#define SYSTEM_VERSION_v044     0x00040400
#define SYSTEM_VERSION_v045     0x00040500
#define SYSTEM_VERSION_v046     0x00040600
#define SYSTEM_VERSION_v047     0x00040700
#define SYSTEM_VERSION_v048     0x00040800	// photon RTM Dec 2015
#define SYSTEM_VERSION_v048RC6  0x00040806	// electron RTM Jan 2016
<<<<<<< HEAD
#define SYSTEM_VERSION_v049     0x00040900
#define SYSTEM_VERSION_v050     0x00050000
#define SYSTEM_VERSION_v051     0x00050100
#define SYSTEM_VERSION_v052     0x00050200
#define SYSTEM_VERSION_v060RC1  0x00060001

#define SYSTEM_VERSION  SYSTEM_VERSION_v060RC1
=======
#define SYSTEM_VERSION_v049  0x00040900
#define SYSTEM_VERSION_v050  0x00050000
#define SYSTEM_VERSION_v051  0x00050100
#define SYSTEM_VERSION_v052RC1  0x00050201

#define SYSTEM_VERSION  SYSTEM_VERSION_v052RC1
>>>>>>> 88439fb4

/**
 * For Library/App creators. Can be used to ensure features/api's are present.
 * Add a new define for every XYZRCN or final XYZ release.
 */
#define SYSTEM_VERSION_040
#define SYSTEM_VERSION_041
#define SYSTEM_VERSION_042
#define SYSTEM_VERSION_043
#define SYSTEM_VERSION_044
#define SYSTEM_VERSION_045
#define SYSTEM_VERSION_046
#define SYSTEM_VERSION_047
#define SYSTEM_VERSION_048
#define SYSTEM_VERSION_048RC6
#define SYSTEM_VERSION_049
#define SYSTEM_VERSION_050
#define SYSTEM_VERSION_051
<<<<<<< HEAD
#define SYSTEM_VERSION_052
#define SYSTEM_VERSION_060RC1
=======
#define SYSTEM_VERSION_052RC1
>>>>>>> 88439fb4

typedef struct __attribute__((packed)) SystemVersionInfo
{
    uint16_t size = sizeof(SystemVersionInfo);
    uint16_t reserved;      // use this if you need to.
    uint32_t versionNumber;
    char     versionString[20];



} SystemVersionInfo;

int system_version_info(SystemVersionInfo* target, void* reserved);

#ifdef	__cplusplus
}
#endif

#endif	/* VERSION_H */
<|MERGE_RESOLUTION|>--- conflicted
+++ resolved
@@ -38,22 +38,13 @@
 #define SYSTEM_VERSION_v047     0x00040700
 #define SYSTEM_VERSION_v048     0x00040800	// photon RTM Dec 2015
 #define SYSTEM_VERSION_v048RC6  0x00040806	// electron RTM Jan 2016
-<<<<<<< HEAD
 #define SYSTEM_VERSION_v049     0x00040900
 #define SYSTEM_VERSION_v050     0x00050000
 #define SYSTEM_VERSION_v051     0x00050100
-#define SYSTEM_VERSION_v052     0x00050200
+#define SYSTEM_VERSION_v052RC1  0x00050201
 #define SYSTEM_VERSION_v060RC1  0x00060001
 
 #define SYSTEM_VERSION  SYSTEM_VERSION_v060RC1
-=======
-#define SYSTEM_VERSION_v049  0x00040900
-#define SYSTEM_VERSION_v050  0x00050000
-#define SYSTEM_VERSION_v051  0x00050100
-#define SYSTEM_VERSION_v052RC1  0x00050201
-
-#define SYSTEM_VERSION  SYSTEM_VERSION_v052RC1
->>>>>>> 88439fb4
 
 /**
  * For Library/App creators. Can be used to ensure features/api's are present.
@@ -72,12 +63,8 @@
 #define SYSTEM_VERSION_049
 #define SYSTEM_VERSION_050
 #define SYSTEM_VERSION_051
-<<<<<<< HEAD
-#define SYSTEM_VERSION_052
+#define SYSTEM_VERSION_052RC1
 #define SYSTEM_VERSION_060RC1
-=======
-#define SYSTEM_VERSION_052RC1
->>>>>>> 88439fb4
 
 typedef struct __attribute__((packed)) SystemVersionInfo
 {
