/**
  Copyright (c) 2015 Particle Industries, Inc.  All rights reserved.

  This library is free software; you can redistribute it and/or
  modify it under the terms of the GNU Lesser General Public
  License as published by the Free Software Foundation, either
  version 3 of the License, or (at your option) any later version.

  This library is distributed in the hope that it will be useful,
  but WITHOUT ANY WARRANTY; without even the implied warranty of
  MERCHANTABILITY or FITNESS FOR A PARTICULAR PURPOSE.  See the GNU
  Lesser General Public License for more details.

  You should have received a copy of the GNU Lesser General Public
  License along with this library; if not, see <http://www.gnu.org/licenses/>.
  ******************************************************************************
 */
#ifndef VERSION_H
#define	VERSION_H

#include <stdint.h>

#ifdef	__cplusplus
extern "C" {
#endif

/**
 * This file is referenced from https://github.com/spark/firmware/wiki/Firmware-Release-Checklist
 */

#define SYSTEM_VERSION_v040     0x00040000
#define SYSTEM_VERSION_v041     0x00040100
#define SYSTEM_VERSION_v042     0x00040200
#define SYSTEM_VERSION_v043     0x00040300
#define SYSTEM_VERSION_v044     0x00040400
#define SYSTEM_VERSION_v045     0x00040500
#define SYSTEM_VERSION_v046     0x00040600
#define SYSTEM_VERSION_v047     0x00040700
#define SYSTEM_VERSION_v048     0x00040800	// photon RTM Dec 2015
#define SYSTEM_VERSION_v048RC6  0x00040806	// electron RTM Jan 2016
#define SYSTEM_VERSION_v049     0x00040900
#define SYSTEM_VERSION_v050     0x00050000
#define SYSTEM_VERSION_v051     0x00050100
#define SYSTEM_VERSION_v052RC1  0x00050201
#define SYSTEM_VERSION_v052     0x00050200
#define SYSTEM_VERSION_v053RC1  0x00050301
#define SYSTEM_VERSION_v053RC2  0x00050302
#define SYSTEM_VERSION_v053RC3  0x00050303
#define SYSTEM_VERSION_v053     0x00050300
#define SYSTEM_VERSION_v060RC1  0x00060001
#define SYSTEM_VERSION_v060RC2  0x00060002
#define SYSTEM_VERSION_v060     0x00060000
#define SYSTEM_VERSION_v061RC1  0x00060101
#define SYSTEM_VERSION_v061RC2  0x00060102
#define SYSTEM_VERSION_v061     0x00060100
#define SYSTEM_VERSION_v062RC1  0x00060201
#define SYSTEM_VERSION_v062RC2  0x00060202
#define SYSTEM_VERSION_v062     0x00060200
<<<<<<< HEAD
#define SYSTEM_VERSION_v070RC1  0x00070001
#define SYSTEM_VERSION_v070RC2  0x00070002
#define SYSTEM_VERSION_v070RC3  0x00070003
#define SYSTEM_VERSION_v070RC4  0x00070004
#define SYSTEM_VERSION_v070RC5  0x00070005
#define SYSTEM_VERSION_v070RC6  0x00070006
#define SYSTEM_VERSION_v080RC1  0x00080001
#define SYSTEM_VERSION  SYSTEM_VERSION_v080RC1
=======
#define SYSTEM_VERSION_v063     0x00060300
#define SYSTEM_VERSION_v064     0x00060400

#define SYSTEM_VERSION  SYSTEM_VERSION_v064
>>>>>>> f173a0dc

/**
 * For Library/App creators. Can be used to ensure features/api's are present.
 * Add a new define for every XYZRCN or final XYZ release.
 */
#define SYSTEM_VERSION_040
#define SYSTEM_VERSION_041
#define SYSTEM_VERSION_042
#define SYSTEM_VERSION_043
#define SYSTEM_VERSION_044
#define SYSTEM_VERSION_045
#define SYSTEM_VERSION_046
#define SYSTEM_VERSION_047
#define SYSTEM_VERSION_048
#define SYSTEM_VERSION_048RC6
#define SYSTEM_VERSION_049
#define SYSTEM_VERSION_050
#define SYSTEM_VERSION_051
#define SYSTEM_VERSION_052RC1
#define SYSTEM_VERSION_052
#define SYSTEM_VERSION_053RC1
#define SYSTEM_VERSION_053RC2
#define SYSTEM_VERSION_053RC3
#define SYSTEM_VERSION_053
#define SYSTEM_VERSION_060RC1
#define SYSTEM_VERSION_060RC2
#define SYSTEM_VERSION_060
#define SYSTEM_VERSION_061RC1
#define SYSTEM_VERSION_061RC2
#define SYSTEM_VERSION_061
#define SYSTEM_VERSION_062RC1
#define SYSTEM_VERSION_062RC2
#define SYSTEM_VERSION_062
<<<<<<< HEAD
#define SYSTEM_VERSION_070RC1
#define SYSTEM_VERSION_070RC2
#define SYSTEM_VERSION_070RC3
#define SYSTEM_VERSION_070RC4
#define SYSTEM_VERSION_070RC5
#define SYSTEM_VERSION_070RC6
#define SYSTEM_VERSION_080RC1
=======
#define SYSTEM_VERSION_063
#define SYSTEM_VERSION_064
>>>>>>> f173a0dc

typedef struct __attribute__((packed)) SystemVersionInfo
{
    uint16_t size = sizeof(SystemVersionInfo);
    uint16_t reserved;      // use this if you need to.
    uint32_t versionNumber;
    char     versionString[20];



} SystemVersionInfo;

int system_version_info(SystemVersionInfo* target, void* reserved);

#ifdef	__cplusplus
}
#endif

#endif	/* VERSION_H */
<|MERGE_RESOLUTION|>--- conflicted
+++ resolved
@@ -56,7 +56,8 @@
 #define SYSTEM_VERSION_v062RC1  0x00060201
 #define SYSTEM_VERSION_v062RC2  0x00060202
 #define SYSTEM_VERSION_v062     0x00060200
-<<<<<<< HEAD
+#define SYSTEM_VERSION_v063     0x00060300
+#define SYSTEM_VERSION_v064     0x00060400
 #define SYSTEM_VERSION_v070RC1  0x00070001
 #define SYSTEM_VERSION_v070RC2  0x00070002
 #define SYSTEM_VERSION_v070RC3  0x00070003
@@ -65,12 +66,6 @@
 #define SYSTEM_VERSION_v070RC6  0x00070006
 #define SYSTEM_VERSION_v080RC1  0x00080001
 #define SYSTEM_VERSION  SYSTEM_VERSION_v080RC1
-=======
-#define SYSTEM_VERSION_v063     0x00060300
-#define SYSTEM_VERSION_v064     0x00060400
-
-#define SYSTEM_VERSION  SYSTEM_VERSION_v064
->>>>>>> f173a0dc
 
 /**
  * For Library/App creators. Can be used to ensure features/api's are present.
@@ -104,7 +99,8 @@
 #define SYSTEM_VERSION_062RC1
 #define SYSTEM_VERSION_062RC2
 #define SYSTEM_VERSION_062
-<<<<<<< HEAD
+#define SYSTEM_VERSION_063
+#define SYSTEM_VERSION_064
 #define SYSTEM_VERSION_070RC1
 #define SYSTEM_VERSION_070RC2
 #define SYSTEM_VERSION_070RC3
@@ -112,10 +108,6 @@
 #define SYSTEM_VERSION_070RC5
 #define SYSTEM_VERSION_070RC6
 #define SYSTEM_VERSION_080RC1
-=======
-#define SYSTEM_VERSION_063
-#define SYSTEM_VERSION_064
->>>>>>> f173a0dc
 
 typedef struct __attribute__((packed)) SystemVersionInfo
 {
