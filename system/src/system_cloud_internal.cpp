/**
  Copyright (c) 2013-2015 Particle Industries, Inc.  All rights reserved.

  This library is free software; you can redistribute it and/or
  modify it under the terms of the GNU Lesser General Public
  License as published by the Free Software Foundation, either
  version 3 of the License, or (at your option) any later version.

  This library is distributed in the hope that it will be useful,
  but WITHOUT ANY WARRANTY; without even the implied warranty of
  MERCHANTABILITY or FITNESS FOR A PARTICULAR PURPOSE.  See the GNU
  Lesser General Public License for more details.

  You should have received a copy of the GNU Lesser General Public
  License along with this library; if not, see <http://www.gnu.org/licenses/>.
 ******************************************************************************
 */

<<<<<<< HEAD
#include "logging.h"
=======
#ifndef _GNU_SOURCE
#define _GNU_SOURCE // for strdup() function (gcc 4.9.x)
#endif
>>>>>>> bb24c389

#include "spark_wiring_string.h"
#include "spark_wiring_cloud.h"
#include "spark_wiring_ticks.h"
#include "spark_wiring_ipaddress.h"
#include "system_cloud_internal.h"
#include "system_mode.h"
#include "system_network.h"
#include "system_task.h"
#include "system_threading.h"
#include "system_user.h"
#include "spark_wiring_string.h"
#include "spark_protocol_functions.h"
#include "append_list.h"
#include "core_hal.h"
#include "deviceid_hal.h"
#include "ota_flash_hal.h"
#include "product_store_hal.h"
#include "rtc_hal.h"
#include "socket_hal.h"
#include "rgbled.h"
#include "spark_macros.h"   // for S2M
#include "string_convert.h"
#include "core_hal.h"
#include "hal_platform.h"
#include "system_string_interpolate.h"
#include "dtls_session_persist.h"
#include "bytes2hexbuf.h"
#include "system_event.h"

#include <stdio.h>
#include <stdint.h>
#include <string.h>

#define IPNUM(ip)       ((ip)>>24)&0xff,((ip)>>16)&0xff,((ip)>> 8)&0xff,((ip)>> 0)&0xff

#ifndef SPARK_NO_CLOUD

int userVarType(const char *varKey);
const void *getUserVar(const char *varKey);
int userFuncSchedule(const char *funcKey, const char *paramString, SparkDescriptor::FunctionResultCallback callback, void* reserved);

static int finish_ota_firmware_update(FileTransfer::Descriptor& file, uint32_t flags, void* module);
static void formatResetReasonEventData(int reason, uint32_t data, char *buf, size_t size);

static sock_handle_t sparkSocket = socket_handle_invalid();

extern uint8_t LED_RGB_BRIGHTNESS;

// LED_Signaling_Override
volatile uint8_t LED_Spark_Signal;
const uint32_t VIBGYOR_Colors[] = {
    0xEE82EE, 0x4B0082, 0x0000FF, 0x00FF00, 0xFFFF00, 0xFFA500, 0xFF0000
};
const int VIBGYOR_Size = sizeof (VIBGYOR_Colors) / sizeof (uint32_t);
int VIBGYOR_Index;

ProtocolFacade* sp;

/**
 * This is necessary since spark_protocol_instance() was defined in both system_cloud
 * and communication dynalibs. (Not sure why - just an oversight.)
 * Renaming this method, but keeping in the dynalib for backwards compatibility with wiring code
 * version 1. Wiring code compiled against version 2 will not use this function, since the
 * code will be linked to spark_protocol_instance() in comms lib.
 */
ProtocolFacade* system_cloud_protocol_instance(void)
{
	if (!sp)
		sp = spark_protocol_instance();
    return sp;
}

static append_list<User_Var_Lookup_Table_t> vars(5);
static append_list<User_Func_Lookup_Table_t> funcs(5);

User_Var_Lookup_Table_t* find_var_by_key(const char* varKey)
{
    for (int i = vars.size(); i-->0; )
    {
        if (0 == strncmp(vars[i].userVarKey, varKey, USER_VAR_KEY_LENGTH))
        {
            return &vars[i];
        }
    }
    return NULL;
}


User_Var_Lookup_Table_t* find_var_by_key_or_add(const char* varKey)
{
    User_Var_Lookup_Table_t* result = find_var_by_key(varKey);
    return result ? result : vars.add();
}

User_Func_Lookup_Table_t* find_func_by_key(const char* funcKey)
{
    for (int i = funcs.size(); i-->0; )
    {
        if (0 == strncmp(funcs[i].userFuncKey, funcKey, USER_FUNC_KEY_LENGTH))
        {
            return &funcs[i];
        }
    }
    return NULL;
}

User_Func_Lookup_Table_t* find_func_by_key_or_add(const char* funcKey)
{
    User_Func_Lookup_Table_t* result = find_func_by_key(funcKey);
    return result ? result : funcs.add();
}

int call_raw_user_function(void* data, const char* param, void* reserved)
{
    user_function_int_str_t* fn = (user_function_int_str_t*)(data);
    String p(param);
    return (*fn)(p);
}

inline uint32_t crc(const void* data, size_t len)
{
	return HAL_Core_Compute_CRC32((const uint8_t*)data, len);
}

template <typename T>
uint32_t crc(const T& t)
{
	return crc(&t, sizeof(t));
}

uint32_t string_crc(const char* s)
{
	return crc(s, strlen(s));
}

/**
 * Computes the checksum of the registered functions.
 * The function name is used to compute the checksum.
 */
uint32_t compute_functions_checksum()
{
	uint32_t checksum = 0;
	for (int i = funcs.size(); i-->0; )
    {
		checksum += string_crc(funcs[i].userFuncKey);
    }
	return checksum;
}

/**
 * Computes the checksum of the registered variables.
 * The checksum is derived from the variable name and type.
 */
uint32_t compute_variables_checksum()
{
	uint32_t checksum = 0;
	for (int i = vars.size(); i-->0; )
	{
		checksum += string_crc(vars[i].userVarKey);
		checksum += crc(vars[i].userVarType);
	}
	return checksum;
}

/**
 * Computes the checksum of all functions and variables.
 */
uint32_t compute_describe_app_checksum()
{
	uint32_t chk[2];
	chk[0] = compute_variables_checksum();
	chk[1] = compute_functions_checksum();
	return crc(chk, sizeof(chk));
}

uint32_t compute_describe_system_checksum()
{
    hal_system_info_t info;
    memset(&info, 0, sizeof(info));
    info.size = sizeof(info);
    HAL_System_Info(&info, true, NULL);
	uint32_t checksum = info.platform_id;
	for (int i=0; i<info.module_count; i++)
	{
		checksum += crc(info.modules[i].suffix->sha);
	}
	HAL_System_Info(&info, false, NULL);
    return checksum;
}


/**
 * Register a function.
 * @param desc
 * @param reserved
 * @return
 */
bool spark_function_internal(const cloud_function_descriptor* desc, void* reserved)
{
    User_Func_Lookup_Table_t* item = NULL;
    if (NULL != desc->fn && NULL != desc->funcKey && strlen(desc->funcKey)<=USER_FUNC_KEY_LENGTH)
    {
        if ((item=find_func_by_key(desc->funcKey)) || (item = funcs.add()))
        {
            item->pUserFunc = desc->fn;
            item->pUserFuncData = desc->data;
            memset(item->userFuncKey, 0, USER_FUNC_KEY_LENGTH);
            memcpy(item->userFuncKey, desc->funcKey, USER_FUNC_KEY_LENGTH);
        }
    }
    return item!=NULL;
}


void invokeEventHandlerInternal(uint16_t handlerInfoSize, FilteringEventHandler* handlerInfo,
                const char* event_name, const char* data, void* reserved)
{
    if(handlerInfo->handler_data)
    {
        EventHandlerWithData handler = (EventHandlerWithData) handlerInfo->handler;
        handler(handlerInfo->handler_data, event_name, data);
    }
    else
    {
        handlerInfo->handler(event_name, data);
    }
}

void invokeEventHandlerString(uint16_t handlerInfoSize, FilteringEventHandler* handlerInfo,
                const String& name, const String& data, void* reserved)
{
    invokeEventHandlerInternal(handlerInfoSize, handlerInfo, name.c_str(), data.c_str(), reserved);
}


void invokeEventHandler(uint16_t handlerInfoSize, FilteringEventHandler* handlerInfo,
                const char* event_name, const char* event_data, void* reserved)
{
    if (system_thread_get_state(NULL)==spark::feature::DISABLED)
    {
        invokeEventHandlerInternal(handlerInfoSize, handlerInfo, event_name, event_data, reserved);
    }
    else
    {
        // copy the buffers to dynamically allocated storage.
        String name(event_name);
        String data(event_data);
        APPLICATION_THREAD_CONTEXT_ASYNC(invokeEventHandlerString(handlerInfoSize, handlerInfo, name, event_data, reserved));
    }
}

volatile uint32_t lastCloudEvent = 0;

/**
 * This is the internal function called by the background loop to pump cloud events.
 */
void Spark_Process_Events()
{
    if (SPARK_CLOUD_SOCKETED && !Spark_Communication_Loop())
    {
        WARN("Communication loop error, closing cloud socket");
        SPARK_CLOUD_CONNECTED = 0;
        SPARK_CLOUD_SOCKETED = 0;
    }
    else
    {
        lastCloudEvent = millis();
    }
}

void decode_endpoint(const sockaddr_t& socket_addr, IPAddress& ip, uint16_t& port)
{
	// assume IPv4 for now.
	ip.set_ipv4(
			socket_addr.sa_data[2],
			socket_addr.sa_data[3],
			socket_addr.sa_data[4],
			socket_addr.sa_data[5]
	);
	port = socket_addr.sa_data[0] << 8 | socket_addr.sa_data[1];
}

void encode_endpoint(sockaddr_t& tSocketAddr, const IPAddress& ip_addr, const uint16_t port)
{
    // the destination port
    tSocketAddr.sa_data[0] = (port & 0xFF00) >> 8;
    tSocketAddr.sa_data[1] = (port & 0x00FF);

    tSocketAddr.sa_data[2] = ip_addr[0];
    tSocketAddr.sa_data[3] = ip_addr[1];
    tSocketAddr.sa_data[4] = ip_addr[2];
    tSocketAddr.sa_data[5] = ip_addr[3];
}


#if HAL_PLATFORM_CLOUD_UDP
struct Endpoint
{
	IPAddress address;
	uint16_t port;
};

struct SessionConnection
{
	/**
	 * The previously used address.
	 */
	sockaddr_t address;

	/**
	 * The checksum of the server address data that was used
	 * to derive the connection address.
	 */
	uint32_t server_address_checksum;
};


SessionConnection cloud_endpoint;

int Spark_Send_UDP(const unsigned char* buf, uint32_t buflen, void* reserved)
{
    if (SPARK_WLAN_RESET || SPARK_WLAN_SLEEP || spark_cloud_socket_closed())
    {
        DEBUG("SPARK_WLAN_RESET || SPARK_WLAN_SLEEP || isSocketClosed()");
        //break from any blocking loop
        return -1;
    }
    DEBUG("send %d", buflen);
	return socket_sendto(sparkSocket, buf, buflen, 0, &cloud_endpoint.address, sizeof(cloud_endpoint.address));
}

int Spark_Receive_UDP(unsigned char *buf, uint32_t buflen, void* reserved)
{
    if (SPARK_WLAN_RESET || SPARK_WLAN_SLEEP || spark_cloud_socket_closed())
    {
        //break from any blocking loop
        DEBUG("SPARK_WLAN_RESET || SPARK_WLAN_SLEEP || isSocketClosed()");
        return -1;
    }

    sockaddr_t addr;
    socklen_t size = sizeof(addr);
	int received = socket_receivefrom(sparkSocket, buf, buflen, 0, &addr, &size);

	if (received!=0) {
		DEBUG("received %d", received);
	}
	if (received>0)
    {
#if PLATFORM_ID!=3
    		// filter out by destination IP and port
    		// todo - IPv6 will need to change this
    		if (memcmp(&addr.sa_data, &cloud_endpoint.address.sa_data, 6)) {
    			// ignore the packet if from a different source
    			received = 0;
    		    DEBUG("received from a different address %d.%d.%d.%d:%d",
    		    		cloud_endpoint.address.sa_data[2],
				cloud_endpoint.address.sa_data[3],
				cloud_endpoint.address.sa_data[4],
				cloud_endpoint.address.sa_data[5],
				((cloud_endpoint.address.sa_data[0]<<8)+cloud_endpoint.address.sa_data[1])
    		    );

    		}
#endif
    }
    return received;
}


#endif



// Returns number of bytes sent or -1 if an error occurred
int Spark_Send(const unsigned char *buf, uint32_t buflen, void* reserved)
{
    if (SPARK_WLAN_RESET || SPARK_WLAN_SLEEP || spark_cloud_socket_closed())
    {
        DEBUG("SPARK_WLAN_RESET || SPARK_WLAN_SLEEP || isSocketClosed()");
        //break from any blocking loop
        return -1;
    }

    // send returns negative numbers on error
    int bytes_sent = socket_send(sparkSocket, buf, buflen);
    return bytes_sent;
}

// Returns number of bytes received or -1 if an error occurred
int Spark_Receive(unsigned char *buf, uint32_t buflen, void* reserved)
{
    if (SPARK_WLAN_RESET || SPARK_WLAN_SLEEP || spark_cloud_socket_closed())
    {
        //break from any blocking loop
        DEBUG("SPARK_WLAN_RESET || SPARK_WLAN_SLEEP || isSocketClosed()");
        return -1;
    }

    static int spark_receive_last_bytes_received = 0;
//    static volatile system_tick_t spark_receive_last_request_millis = 0;
    //no delay between successive socket_receive() calls for cloud
    //not connected or ota flash in process or on last data receipt
    {
        spark_receive_last_bytes_received = socket_receive(sparkSocket, buf, buflen, 0);
        //spark_receive_last_request_millis = millis();
    }

    return spark_receive_last_bytes_received;
}

int numUserFunctions(void)
{
    return funcs.size();
}

const char* getUserFunctionKey(int function_index)
{
    return funcs[function_index].userFuncKey;
}

int numUserVariables(void)
{
    return vars.size();
}

const char* getUserVariableKey(int variable_index)
{
    return vars[variable_index].userVarKey;
}

SparkReturnType::Enum wrapVarTypeInEnum(const char *varKey)
{
    switch (userVarType(varKey))
    {
        case 1:
            return SparkReturnType::BOOLEAN;
        case 4:
            return SparkReturnType::STRING;
        case 9:
            return SparkReturnType::DOUBLE;
        case 2:
        default:
            return SparkReturnType::INT;
    }
}

const char* CLAIM_EVENTS = "spark/device/claim/";
const char* RESET_EVENT = "spark/device/reset";

void SystemEvents(const char* name, const char* data)
{
    if (!strncmp(name, CLAIM_EVENTS, strlen(CLAIM_EVENTS))) {
        HAL_Set_Claim_Code(NULL);
    }
    if (!strcmp(name, RESET_EVENT)) {
        if (data && *data) {
            if (!strcmp("safe mode", data))
                System.enterSafeMode();
            else if (!strcmp("dfu", data))
                System.dfu(false);
            else if (!strcmp("reboot", data))
                System.reset();
        }
    }
}

#if HAL_PLATFORM_CLOUD_UDP
using particle::protocol::SessionPersistOpaque;
using particle::protocol::SessionPersistData;

int Spark_Save(const void* buffer, size_t length, uint8_t type, void* reserved)
{
	if (type==SparkCallbacks::PERSIST_SESSION)
	{
		static_assert(sizeof(SessionPersistOpaque::connection)>=sizeof(cloud_endpoint),"connection space in session is not large enough");

		// save the current connection to the persisted session
		SessionPersistOpaque* persist = (SessionPersistOpaque*)buffer;
		if (persist->is_valid())
		{
			memcpy(persist->connection_data(), &cloud_endpoint, sizeof(cloud_endpoint));
		}
		return HAL_System_Backup_Save(0, buffer, length, nullptr);
	}
	return -1;	// eek. define a constant for this error - Unknown Type.
}

int Spark_Restore(void* buffer, size_t max_length, uint8_t type, void* reserved)
{
	size_t length = 0;
	int error = HAL_System_Backup_Restore(0, buffer, max_length, &length, nullptr);
	if (error)
		length = 0;
	return length;
}

void update_persisted_state(std::function<void(SessionPersistOpaque&)> fn)
{
	SessionPersistOpaque persist;
	if (Spark_Restore(&persist, sizeof(persist), SparkCallbacks::PERSIST_SESSION, nullptr)==sizeof(persist) && persist.is_valid())
	{
		fn(persist);
		Spark_Save(&persist, sizeof(persist), SparkCallbacks::PERSIST_SESSION, nullptr);
	}
}

uint32_t compute_cloud_state_checksum(SparkAppStateSelector::Enum stateSelector, SparkAppStateUpdate::Enum operation, uint32_t value, void* reserved)
{
	if (operation==SparkAppStateUpdate::COMPUTE_AND_PERSIST ) {
		switch (stateSelector)
		{
		case SparkAppStateSelector::DESCRIBE_APP:
			update_persisted_state([](SessionPersistData& data){
				data.describe_app_crc = compute_describe_app_checksum();
			});
		case SparkAppStateSelector::DESCRIBE_SYSTEM:
			update_persisted_state([](SessionPersistData& data){
				data.describe_system_crc = compute_describe_system_checksum();
			});
		}
	}
	else if (operation==SparkAppStateUpdate::PERSIST && stateSelector==SparkAppStateSelector::SUBSCRIPTIONS)
	{
		update_persisted_state([value](SessionPersistData& data){
			data.subscriptions_crc = value;
		});
	}
	else if (operation==SparkAppStateUpdate::COMPUTE)
	{
		switch (stateSelector)
		{
		case SparkAppStateSelector::DESCRIBE_APP:
			return compute_describe_app_checksum();

		case SparkAppStateSelector::DESCRIBE_SYSTEM:
			return compute_describe_system_checksum();
		}
	}
	return 0;
}
#endif


void Spark_Protocol_Init(void)
{
	system_cloud_protocol_instance();

    if (!spark_protocol_is_initialized(sp))
    {
        product_details_t info;
        info.size = sizeof(info);
        spark_protocol_get_product_details(sp, &info);

        // User code was run, so persist the current values stored in the comms lib.
        // These will either have been left as default or overridden via PRODUCT_ID/PRODUCT_VERSION macros
        if (system_mode()!=SAFE_MODE) {
            HAL_SetProductStore(PRODUCT_STORE_ID, info.product_id);
            HAL_SetProductStore(PRODUCT_STORE_VERSION, info.product_version);
        }
        else {      // user code was not executed, use previously persisted values
            info.product_id = HAL_GetProductStore(PRODUCT_STORE_ID);
            info.product_version = HAL_GetProductStore(PRODUCT_STORE_VERSION);
            if (info.product_id!=0xFFFF)
                spark_protocol_set_product_id(sp, info.product_id);
            if (info.product_version!=0xFFFF)
                spark_protocol_set_product_firmware_version(sp, info.product_version);
        }

        const bool udp = HAL_Feature_Get(FEATURE_CLOUD_UDP);

        SparkCallbacks callbacks;
        memset(&callbacks, 0, sizeof(callbacks));
        callbacks.size = sizeof(callbacks);
        callbacks.protocolFactory = udp ? PROTOCOL_DTLS : PROTOCOL_LIGHTSSL;
#if HAL_PLATFORM_CLOUD_UDP
        if (udp)
        {
            callbacks.send = Spark_Send_UDP;
            callbacks.receive = Spark_Receive_UDP;
            callbacks.transport_context = &cloud_endpoint;
            callbacks.save = Spark_Save;
            callbacks.restore = Spark_Restore;
        }
        else
#endif
        {
        		callbacks.send = Spark_Send;
        		callbacks.receive = Spark_Receive;
        		callbacks.transport_context = nullptr;
        }
		callbacks.prepare_for_firmware_update = Spark_Prepare_For_Firmware_Update;
        //callbacks.finish_firmware_update = Spark_Finish_Firmware_Update;
        callbacks.finish_firmware_update = finish_ota_firmware_update;
        callbacks.calculate_crc = HAL_Core_Compute_CRC32;
        callbacks.save_firmware_chunk = Spark_Save_Firmware_Chunk;
        callbacks.signal = Spark_Signal;
        callbacks.millis = HAL_Timer_Get_Milli_Seconds;
        callbacks.set_time = system_set_time;

        SparkDescriptor descriptor;
        memset(&descriptor, 0, sizeof(descriptor));
        descriptor.size = sizeof(descriptor);
        descriptor.num_functions = numUserFunctions;
        descriptor.get_function_key = getUserFunctionKey;
        descriptor.call_function = userFuncSchedule;
        descriptor.num_variables = numUserVariables;
        descriptor.get_variable_key = getUserVariableKey;
        descriptor.variable_type = wrapVarTypeInEnum;
        descriptor.get_variable = getUserVar;
        descriptor.was_ota_upgrade_successful = HAL_OTA_Flashed_GetStatus;
        descriptor.ota_upgrade_status_sent = HAL_OTA_Flashed_ResetStatus;
        descriptor.append_system_info = system_module_info;
        descriptor.call_event_handler = invokeEventHandler;
#if HAL_PLATFORM_CLOUD_UDP
        descriptor.app_state_selector_info = compute_cloud_state_checksum;
#endif
        // todo - this pushes a lot of data on the stack! refactor to remove heavy stack usage
        unsigned char pubkey[EXTERNAL_FLASH_SERVER_PUBLIC_KEY_LENGTH];
        unsigned char private_key[EXTERNAL_FLASH_CORE_PRIVATE_KEY_LENGTH];

        SparkKeys keys;
        keys.size = sizeof(keys);
        keys.server_public = pubkey;
        keys.core_private = private_key;

        // ensure the private key is read first since the public key may be derived from it.
        private_key_generation_t genspec;
        genspec.size = sizeof(genspec);
        genspec.gen = PRIVATE_KEY_GENERATE_MISSING;
        HAL_FLASH_Read_CorePrivateKey(private_key, &genspec);
        HAL_FLASH_Read_ServerPublicKey(pubkey);

        uint8_t id_length = HAL_device_ID(NULL, 0);
        uint8_t id[id_length];
        HAL_device_ID(id, id_length);
        spark_protocol_init(sp, (const char*) id, keys, callbacks, descriptor);

        Particle.subscribe("spark", SystemEvents);

        CommunicationsHandlers handlers;
        handlers.size = sizeof(handlers);
        handlers.random_seed_from_cloud = &random_seed_from_cloud;
        spark_protocol_communications_handlers(sp, &handlers);
    }
}

void system_set_time(time_t time, unsigned param, void*)
{
    HAL_RTC_Set_UnixTime(time);
    system_notify_event(time_changed, time_changed_sync);
}

const int CLAIM_CODE_SIZE = 63;

int Spark_Handshake(bool presence_announce)
{
	LOG(INFO,"Starting handshake: presense_announce=%d", presence_announce);
    int err = spark_protocol_handshake(sp);
    if (!err)
    {
        char buf[CLAIM_CODE_SIZE + 1];
        if (!HAL_Get_Claim_Code(buf, sizeof (buf)) && *buf)
        {
            LOG(INFO,"Send spark/device/claim/code event");
            Particle.publish("spark/device/claim/code", buf, 60, PRIVATE);
        }

        // open up for possibility of retrieving multiple ID datums
        if (!HAL_Get_Device_Identifier(NULL, buf, sizeof(buf), 0, NULL) && *buf) {
            LOG(INFO,"Send spark/device/ident/0 event");
            Particle.publish("spark/device/ident/0", buf, 60, PRIVATE);
        }

        bool udp = HAL_Feature_Get(FEATURE_CLOUD_UDP);
#if PLATFORM_ID!=PLATFORM_ELECTRON || !defined(MODULAR_FIRMWARE)
        ultoa(HAL_OTA_FlashLength(), buf, 10);
        LOG(INFO,"Send spark/hardware/max_binary event");
        Particle.publish("spark/hardware/max_binary", buf, 60, PRIVATE);
#endif

        uint32_t chunkSize = HAL_OTA_ChunkSize();
        if (chunkSize!=512 || !udp) {
            ultoa(chunkSize, buf, 10);
            LOG(INFO,"spark/hardware/ota_chunk_size event");
            Particle.publish("spark/hardware/ota_chunk_size", buf, 60, PRIVATE);
        }
        if (system_mode()==SAFE_MODE)
            LOG(INFO,"Send spark/device/safemode event");
            Particle.publish("spark/device/safemode","", 60, PRIVATE);
#if defined(SPARK_SUBSYSTEM_EVENT_NAME)
        if (!HAL_core_subsystem_version(buf, sizeof (buf)) && *buf)
        {
            LOG(INFO,"Send spark/" SPARK_SUBSYSTEM_EVENT_NAME " event");
            Particle.publish("spark/" SPARK_SUBSYSTEM_EVENT_NAME, buf, 60, PRIVATE);
        }
#endif
        uint8_t flag = 0;
        if (system_get_flag(SYSTEM_FLAG_PUBLISH_RESET_INFO, &flag, nullptr) == 0 && flag)
        {
            system_set_flag(SYSTEM_FLAG_PUBLISH_RESET_INFO, 0, nullptr); // Publish the reset info only once
            int reason = RESET_REASON_NONE;
            uint32_t data = 0;
            if (HAL_Core_Get_Last_Reset_Info(&reason, &data, nullptr) == 0 && reason != RESET_REASON_NONE)
            {
                char buf[64];
                formatResetReasonEventData(reason, data, buf, sizeof(buf));
                LOG(INFO,"Send spark/device/last_reset event");
                Particle.publish("spark/device/last_reset", buf, 60, PRIVATE);
            }
        }

        if (presence_announce) {
            Multicast_Presence_Announcement();
        }
        LOG(INFO,"Send subscriptions");
        spark_protocol_send_subscriptions(sp);
        // important this comes at the end since it requires a response from the cloud.
        LOG(INFO,"Send time request");
        spark_protocol_send_time_request(sp);
        Spark_Process_Events();
    }
    if (err==particle::protocol::SESSION_RESUMED)
    {
<<<<<<< HEAD
        LOG(INFO,"cloud connected from existing session.");
        err = 0;
=======
    		DEBUG("cloud connected from existing session.");
    		err = 0;
            if (!HAL_RTC_Time_Is_Valid(nullptr) && spark_sync_time_last(nullptr, nullptr) == 0) {
                spark_protocol_send_time_request(sp);
                Spark_Process_Events();
            }
>>>>>>> bb24c389
    }
    return err;
}

// Returns true if all's well or
//         false on error, meaning we're probably disconnected

inline bool Spark_Communication_Loop(void)
{
    return spark_protocol_event_loop(sp);
}

/* This function MUST NOT BlOCK!
 * It will be executed every 1ms if LED_Signaling_Start() is called
 * and stopped as soon as LED_Signaling_Stop() is called */
void LED_Signaling_Override(void)
{
    static uint8_t LED_Signaling_Timing = 0;
    if (0 < LED_Signaling_Timing)
    {
        --LED_Signaling_Timing;
    }
    else
    {
        LED_SetSignalingColor(VIBGYOR_Colors[VIBGYOR_Index]);
        LED_On(LED_RGB);

        LED_Signaling_Timing = 100; // 100 ms

        ++VIBGYOR_Index;
        if (VIBGYOR_Index >= VIBGYOR_Size)
        {
            VIBGYOR_Index = 0;
        }
    }
}

void Spark_Signal(bool on, unsigned, void*)
{
    if (on)
    {
        LED_Signaling_Start();
        LED_Spark_Signal = 1;
    }
    else
    {
        LED_Signaling_Stop();
        LED_Spark_Signal = 0;
    }
}

size_t system_interpolate(const char* var, size_t var_len, char* buf, size_t buf_len)
{
	if (var_len==2 && memcmp("id", var, 2)==0)
	{
		String deviceID = spark_deviceID();
		if (buf_len>deviceID.length()) {
			memcpy(buf, deviceID.c_str(), deviceID.length());
			return deviceID.length();
		}
	}
	return 0;
}

int Internet_Test(void)
{
    long testSocket;
    sockaddr_t testSocketAddr;
    int testResult = 0;
    DEBUG("Internet test socket");
    testSocket = socket_create(AF_INET, SOCK_STREAM, IPPROTO_TCP, 53, NIF_DEFAULT);
    DEBUG("socketed testSocket=%d", testSocket);


    if (testSocket < 0)
    {
        return -1;
    }

    // the family is always AF_INET
    testSocketAddr.sa_family = AF_INET;

    // the destination port: 53
    testSocketAddr.sa_data[0] = 0;
    testSocketAddr.sa_data[1] = 53;

    // the destination IP address: 8.8.8.8
    testSocketAddr.sa_data[2] = 8;
    testSocketAddr.sa_data[3] = 8;
    testSocketAddr.sa_data[4] = 8;
    testSocketAddr.sa_data[5] = 8;

    uint32_t ot = HAL_NET_SetNetWatchDog(S2M(MAX_SEC_WAIT_CONNECT));
    DEBUG("Connect Attempt");
    testResult = socket_connect(testSocket, &testSocketAddr, sizeof (testSocketAddr));
    DEBUG("socket_connect()=%s", (testResult ? "fail":"success"));
    HAL_NET_SetNetWatchDog(ot);

#if defined(SEND_ON_CLOSE)
    DEBUG("Send Attempt");
    char c = 0;
    int rc = send(testSocket, &c, 1, 0);
    DEBUG("send()=%d", rc);
#endif
    DEBUG("Close");
    socket_close(testSocket);

    //if connection fails, testResult returns -1
    return testResult;
}

#if HAL_PLATFORM_CLOUD_UDP
uint32_t compute_session_checksum(ServerAddress& addr)
{
	uint32_t checksum = HAL_Core_Compute_CRC32((uint8_t*)&addr, sizeof(addr));
	return checksum;
}


/**
 * Determines if the existing session is valid and contains a valid ip_address and port
 */
int determine_session_connection_address(IPAddress& ip_addr, uint16_t& port, ServerAddress& server_addr)
{
	SessionPersistOpaque persist;
	if (Spark_Restore(&persist, sizeof(persist), SparkCallbacks::PERSIST_SESSION, nullptr)==sizeof(persist) && persist.is_valid())
	{
		SessionConnection* connection = (SessionConnection*)persist.connection_data();
		if (connection->server_address_checksum==compute_session_checksum(server_addr))
		{
			IPAddress addr; uint16_t p;
			decode_endpoint(connection->address, addr, p);
			if (addr && p)
			{
				ip_addr = addr;
				port = p;
				DEBUG("using IP/port from session");
				return 0;
			}
		}
		else
		{
			// discard the session
			persist.invalidate();
			Spark_Save(&persist, sizeof(persist), SparkCallbacks::PERSIST_SESSION, nullptr);
			INFO("connection checksum mismatch - discarded session");
		}
	}
	return -1;
}
#endif

/**
 */
int determine_connection_address(IPAddress& ip_addr, uint16_t& port, ServerAddress& server_addr, bool udp)
{
#if HAL_PLATFORM_CLOUD_UDP
	// todo - how to determine if the underlying connection has changed so that we invalidate the existing session?
	// for now, the user will have to manually reset the connection (e.g. by powering off the device.)
	if (udp && !determine_session_connection_address(ip_addr, port, server_addr)) {
		return 0;
	}
#endif

	bool ip_address_error = false;
    switch (server_addr.addr_type)
    {
        case IP_ADDRESS:
            // DEBUG("IP_ADDRESS");
            ip_addr = server_addr.ip;
            if (server_addr.port!=0 && server_addr.port!=65535)
            		port = server_addr.port;
            break;

        default:
        case INVALID_INTERNET_ADDRESS:
        {
        		if (!udp)
        		{
				// DEBUG("INVALID_INTERNET_ADDRESS");
				const char default_domain[] = "device.spark.io";
				// Make sure we copy the NULL terminator, so subsequent strlen() calls on server_addr.domain return the correct length
				memcpy(server_addr.domain, default_domain, strlen(default_domain) + 1);
				// and fall through to domain name case
        		}
        		else
        		{
        			ip_address_error = true;
        			break;
        		}
        }

        case DOMAIN_NAME:
            // DEBUG("DOMAIN_NAME");
            if (server_addr.port!=0 && server_addr.port!=65535)
            		port = server_addr.port;

            char buf[96];
            system_string_interpolate(server_addr.domain, buf, sizeof(buf), system_interpolate);
            int attempts = 3;
            int rv = 0;
            while (!ip_addr && attempts-->0)
            {
                rv = inet_gethostbyname(buf, strnlen(buf, 96), &ip_addr.raw(), NIF_DEFAULT, NULL);
                HAL_Delay_Milliseconds(1);
            }
            ip_address_error = rv;
            if (ip_address_error) {
                ERROR("Cloud: unable to resolve IP for %s", buf);
            }
            else {
                INFO("Resolved host %s to %s", buf, String(ip_addr).c_str());
            }
    }

#if PLATFORM_ID<3
    // workaround for CC3000
    if (ip_address_error)
    {
        const WLanConfig* config = (WLanConfig*)network_config(0, 0, NULL);
        if (config && (config->nw.aucDNSServer.ipv4==((76<<24) | (83<<16) | (0<<8) | 0 ))) {
            // fallback to the default when the CC3000 DNS goes awol. see issue #139
            ip_addr.clear();
            ip_address_error = false;
        }
    }
#endif

	return ip_address_error;
}

// Same return value as connect(), -1 on error
int spark_cloud_socket_connect()
{
    DEBUG("sparkSocket Now =%d", sparkSocket);

    // Close Original
    spark_cloud_socket_disconnect();

    const bool udp =
#if HAL_PLATFORM_CLOUD_UDP
    (HAL_Feature_Get(FEATURE_CLOUD_UDP));
#else
    false;
#endif

    uint16_t port = SPARK_SERVER_PORT;
    if (udp)
    		port = PORT_COAPS;

    ServerAddress server_addr;
    memset(&server_addr, 0, sizeof(server_addr));
    HAL_FLASH_Read_ServerAddress(&server_addr);
    DEBUG("HAL_FLASH_Read_ServerAddress() = type:%d,domain:%s,ip: %d.%d.%d.%d, port: %d", server_addr.addr_type, server_addr.domain, IPNUM(server_addr.ip), server_addr.port);

    bool ip_address_error = false;
    IPAddress ip_addr;
    int rv = -1;

    ip_address_error = determine_connection_address(ip_addr, port, server_addr, udp);
    if (!ip_address_error)
    {
    		uint8_t local_port_offset = (PLATFORM_ID==3) ? 100 : 0;
        sparkSocket = socket_create(AF_INET, udp ? SOCK_DGRAM : SOCK_STREAM, udp ? IPPROTO_UDP : IPPROTO_TCP, port+local_port_offset, NIF_DEFAULT);
        DEBUG("socketed udp=%d, sparkSocket=%d, %d", udp, sparkSocket, socket_handle_valid(sparkSocket));
    }

	if (socket_handle_valid(sparkSocket))
	{
        sockaddr_t tSocketAddr;
        // the family is always AF_INET
        tSocketAddr.sa_family = AF_INET;

        encode_endpoint(tSocketAddr, ip_addr, port);
		DEBUG("connection attempt to %d.%d.%d.%d:%d", ip_addr[0], ip_addr[1], ip_addr[2], ip_addr[3], port);

#if HAL_PLATFORM_CLOUD_UDP
        if (udp)
        {
        		memcpy(&cloud_endpoint.address, &tSocketAddr, sizeof(cloud_endpoint));
        		cloud_endpoint.server_address_checksum = compute_session_checksum(server_addr);
        		rv = 0;
        }
        else
#endif
        {
			uint32_t ot = HAL_NET_SetNetWatchDog(S2M(MAX_SEC_WAIT_CONNECT));
			rv = socket_connect(sparkSocket, &tSocketAddr, sizeof (tSocketAddr));
			if (rv)
				ERROR("connection failed to %d.%d.%d.%d:%d, code=%d", ip_addr[0], ip_addr[1], ip_addr[2], ip_addr[3], port, rv);
			else
				INFO("connected to cloud %d.%d.%d.%d:%d", ip_addr[0], ip_addr[1], ip_addr[2], ip_addr[3], port);

			HAL_NET_SetNetWatchDog(ot);
        }
    }
    if (rv)     // error - prevent socket leaks
        spark_cloud_socket_disconnect();
    return rv;
}

int spark_cloud_socket_disconnect(void)
{
    int retVal = 0;
    if (socket_handle_valid(sparkSocket))
    {
#if defined(SEND_ON_CLOSE)
        DEBUG("Send Attempt");
        char c = 0;
        int rc = send(sparkSocket, &c, 1, 0);
        DEBUG("send()=%d", rc);
#endif
        DEBUG("Close Attempt");
        retVal = socket_close(sparkSocket);
        DEBUG("socket_close()=%s", (retVal ? "fail":"success"));
        sparkSocket = socket_handle_invalid();
    }
    return retVal;
}

int userVarType(const char *varKey)
{
    User_Var_Lookup_Table_t* item = find_var_by_key(varKey);
    return item ? item->userVarType : -1;
}

const void *getUserVar(const char *varKey)
{
    User_Var_Lookup_Table_t* item = find_var_by_key(varKey);
    const void* result = nullptr;
    if (item) {
    	if (item->update)
            result = item->update(item->userVarKey, item->userVarType, item->userVar, nullptr);
    	else
            result = item->userVar;
    }
    return result;
}

void userFuncScheduleImpl(User_Func_Lookup_Table_t* item, const char* paramString, bool freeParamString, SparkDescriptor::FunctionResultCallback callback)
{
    int result = item->pUserFunc(item->pUserFuncData, paramString, NULL);
    if (freeParamString)
        delete paramString;
    // run the cloud return on the system thread again
    SYSTEM_THREAD_CONTEXT_ASYNC(callback((const void*)result, SparkReturnType::INT));
    callback((const void*)long(result), SparkReturnType::INT);
}

int userFuncSchedule(const char *funcKey, const char *paramString, SparkDescriptor::FunctionResultCallback callback, void* reserved)
{
    // for now, we invoke the function directly and return the result via the callback
    User_Func_Lookup_Table_t* item = find_func_by_key(funcKey);
    if (!item)
        return -1;

#if PLATFORM_THREADING
    paramString = strdup(paramString);      // ensure we have a copy since the oriignal isn't guaranteed to be available once this function returns.
    APPLICATION_THREAD_CONTEXT_ASYNC_RESULT(userFuncScheduleImpl(item, paramString, true, callback), 0);
    userFuncScheduleImpl(item, paramString, true, callback);
#else
    userFuncScheduleImpl(item, paramString, false, callback);
#endif
    return 0;
}

void HAL_NET_notify_socket_closed(sock_handle_t socket)
{
    if (sparkSocket==socket)
    {
        SPARK_CLOUD_CONNECTED = 0;
        SPARK_CLOUD_SOCKETED = 0;
    }
}

inline uint8_t spark_cloud_socket_closed()
{
    uint8_t closed = socket_active_status(sparkSocket) == SOCKET_STATUS_INACTIVE;

    if (closed)
    {
        DEBUG("socket_active_status(sparkSocket=%d)==SOCKET_STATUS_INACTIVE", sparkSocket);
    }
    if (closed && sparkSocket != socket_handle_invalid())
    {
        DEBUG("!!!!!!closed && sparkSocket(%d) != SOCKET_INVALID", sparkSocket);
    }
    if (!socket_handle_valid(sparkSocket))
    {
        DEBUG("Not valid: socket_handle_valid(sparkSocket) = %d", socket_handle_valid(sparkSocket));
        closed = true;
    }
    return closed;
}

int formatOtaUpdateStatusEventData(uint32_t flags, int result, hal_module_t* module, uint8_t *buf, size_t size)
{
    int res = 1;
    memset(buf, 0, size);

    BufferAppender appender(buf, size);
    appender.append("{");
    appender.append("\"r\":");
    appender.append(result ? "\"error\"" : "\"ok\"");

    if (flags & 1) {
        appender.append(",");
        res = ota_update_info(append_instance, &appender, module, false, NULL);
    }

    appender.append("}");

    return res;
}

int finish_ota_firmware_update(FileTransfer::Descriptor& file, uint32_t flags, void*)
{
    hal_module_t module;
    uint8_t buf[512];

    int result = Spark_Finish_Firmware_Update(file, flags, &module);

    formatOtaUpdateStatusEventData(flags, result, &module, buf, sizeof(buf));

    Particle.publish("spark/device/ota_result", (const char*)buf, 60, PRIVATE);
    HAL_Delay_Milliseconds(1000);
    Spark_Process_Events();

    return result;
}

static const char* resetReasonString(System_Reset_Reason reason)
{
    switch (reason) {
    case RESET_REASON_UNKNOWN:
        return "unknown";
    case RESET_REASON_PIN_RESET:
        return "pin_reset";
    case RESET_REASON_POWER_MANAGEMENT:
        return "power_management";
    case RESET_REASON_POWER_DOWN:
        return "power_down";
    case RESET_REASON_POWER_BROWNOUT:
        return "power_brownout";
    case RESET_REASON_WATCHDOG:
        return "watchdog";
    case RESET_REASON_UPDATE:
        return "update";
    case RESET_REASON_UPDATE_ERROR:
        return "update_error";
    case RESET_REASON_UPDATE_TIMEOUT:
        return "update_timeout";
    case RESET_REASON_FACTORY_RESET:
        return "factory_reset";
    case RESET_REASON_SAFE_MODE:
        return "safe_mode";
    case RESET_REASON_DFU_MODE:
        return "dfu_mode";
    case RESET_REASON_PANIC:
        return "panic";
    case RESET_REASON_USER:
        return "user";
    default:
        return nullptr;
    }
}

static const char* panicCodeString(ePanicCode code)
{
    switch (code) {
    case HardFault:
        return "hard_fault";
    case MemManage:
        return "memory_fault";
    case BusFault:
        return "bus_fault";
    case UsageFault:
        return "usage_fault";
    case OutOfHeap:
        return "out_of_heap";
    case AssertionFailure:
        return "assert_failed";
    case StackOverflow:
        return "stack_overflow";
    default:
        return nullptr;
    }
}

static void formatResetReasonEventData(int reason, uint32_t data, char *buf, size_t size)
{
    // Reset reason
    int n = 0;
    const char* s = resetReasonString((System_Reset_Reason)reason);
    if (s) {
        n = snprintf(buf, size, "%s", s);
    } else {
        n = snprintf(buf, size, "%d", (int)reason); // Print as numeric code
    }
    if (n < 0 || n >= (int)size) {
        return;
    }
    buf += n;
    size -= n;
    // Additional data for selected reason codes
    if (reason == RESET_REASON_PANIC) {
        s = panicCodeString((ePanicCode)data);
        if (s) {
            n = snprintf(buf, size, ", %s", s);
        } else {
            n = snprintf(buf, size, ", %d", (int)data);
        }
    }
}

#else // SPARK_NO_CLOUD

void HAL_NET_notify_socket_closed(sock_handle_t socket)
{
}

#endif


inline void concat_nibble(String& result, uint8_t nibble)
{
    char hex_digit = nibble + 48;
    if (57 < hex_digit)
        hex_digit += 39;
    result.concat(hex_digit);
}

String bytes2hex(const uint8_t* buf, unsigned len)
{
    String result;
    for (unsigned i = 0; i < len; ++i)
    {
        concat_nibble(result, (buf[i] >> 4));
        concat_nibble(result, (buf[i] & 0xF));
    }
    return result;
}

void Multicast_Presence_Announcement(void)
{
#ifndef SPARK_NO_CLOUD
    long multicast_socket = socket_create(AF_INET, SOCK_DGRAM, IPPROTO_UDP, 0, NIF_DEFAULT);
    if (!socket_handle_valid(multicast_socket)) {
        DEBUG("socket_handle_valid() = %d", socket_handle_valid(multicast_socket));
        return;
    }

    unsigned char announcement[19];
    uint8_t id_length = HAL_device_ID(NULL, 0);
    uint8_t id[id_length];
    HAL_device_ID(id, id_length);
    spark_protocol_presence_announcement(sp, announcement, id);

    // create multicast address 224.0.1.187 port 5683
    sockaddr_t addr;
    addr.sa_family = AF_INET;
    addr.sa_data[0] = 0x16; // port MSB
    addr.sa_data[1] = 0x33; // port LSB
    addr.sa_data[2] = 0xe0; // IP MSB
    addr.sa_data[3] = 0x00;
    addr.sa_data[4] = 0x01;
    addr.sa_data[5] = 0xbb; // IP LSB

    //why loop here? Uncommenting this leads to SOS(HardFault Exception) on local cloud
    //for (int i = 3; i > 0; i--)
    {
        DEBUG("socket_sendto()");
        socket_sendto(multicast_socket, announcement, 19, 0, &addr, sizeof (sockaddr_t));
    }
    DEBUG("socket_close(multicast_socket)");
    socket_close(multicast_socket);
#endif
}


bool system_cloud_active()
{
#ifndef SPARK_NO_CLOUD
	const int SYSTEM_CLOUD_TIMEOUT = 15*1000;
    if (!SPARK_CLOUD_SOCKETED)
        return false;

#if HAL_PLATFORM_CLOUD_UDP
    if (!HAL_Feature_Get(FEATURE_CLOUD_UDP))
#endif
    {
        system_tick_t now = millis();
        if (SPARK_CLOUD_CONNECTED && ((now-lastCloudEvent))>SYSTEM_CLOUD_TIMEOUT)
        {
        	WARN("Disconnecting cloud due to inactivity! %d, %d", now, lastCloudEvent);
        	cloud_disconnect(false);
            return false;
        }
    }
#endif
    return true;
}

void Spark_Sleep(void)
{
#ifndef SPARK_NO_CLOUD
	spark_protocol_command(sp, ProtocolCommands::SLEEP);
#endif
}

void Spark_Wake(void)
{
#ifndef SPARK_NO_CLOUD
	spark_protocol_command(sp, ProtocolCommands::WAKE);
#endif
}<|MERGE_RESOLUTION|>--- conflicted
+++ resolved
@@ -16,13 +16,11 @@
  ******************************************************************************
  */
 
-<<<<<<< HEAD
-#include "logging.h"
-=======
 #ifndef _GNU_SOURCE
 #define _GNU_SOURCE // for strdup() function (gcc 4.9.x)
 #endif
->>>>>>> bb24c389
+
+#include "logging.h"
 
 #include "spark_wiring_string.h"
 #include "spark_wiring_cloud.h"
@@ -748,17 +746,12 @@
     }
     if (err==particle::protocol::SESSION_RESUMED)
     {
-<<<<<<< HEAD
         LOG(INFO,"cloud connected from existing session.");
         err = 0;
-=======
-    		DEBUG("cloud connected from existing session.");
-    		err = 0;
-            if (!HAL_RTC_Time_Is_Valid(nullptr) && spark_sync_time_last(nullptr, nullptr) == 0) {
-                spark_protocol_send_time_request(sp);
-                Spark_Process_Events();
-            }
->>>>>>> bb24c389
+        if (!HAL_RTC_Time_Is_Valid(nullptr) && spark_sync_time_last(nullptr, nullptr) == 0) {
+            spark_protocol_send_time_request(sp);
+            Spark_Process_Events();
+        }
     }
     return err;
 }
