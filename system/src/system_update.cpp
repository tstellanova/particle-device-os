/**
 ******************************************************************************
  Copyright (c) 2013-2015 Particle Industries, Inc.  All rights reserved.

  This library is free software; you can redistribute it and/or
  modify it under the terms of the GNU Lesser General Public
  License as published by the Free Software Foundation, either
  version 3 of the License, or (at your option) any later version.

  This library is distributed in the hope that it will be useful,
  but WITHOUT ANY WARRANTY; without even the implied warranty of
  MERCHANTABILITY or FITNESS FOR A PARTICULAR PURPOSE.  See the GNU
  Lesser General Public License for more details.

  You should have received a copy of the GNU Lesser General Public
  License along with this library; if not, see <http://www.gnu.org/licenses/>.
 ******************************************************************************
 */

#include <stddef.h>
#include "spark_wiring_cloud.h"
#include "spark_wiring_system.h"
#include "spark_wiring_stream.h"
#include "spark_wiring_rgb.h"
#include "spark_wiring_led.h"
#include "spark_wiring_usbserial.h"
#include "spark_wiring_diagnostics.h"
#include "ota_flash_hal.h"
#include "core_hal.h"
#include "delay_hal.h"
#include "system_event.h"
#include "system_update.h"
#include "system_cloud_internal.h"
#include "system_network.h"
#include "system_ymodem.h"
#include "system_task.h"
#include "module_info.h"
#include "spark_protocol_functions.h"
#include "string_convert.h"
#include "appender.h"
#include "system_version.h"
#include "spark_macros.h"
#include "system_network_internal.h"
#include "bytes2hexbuf.h"

#ifdef START_DFU_FLASHER_SERIAL_SPEED
static uint32_t start_dfu_flasher_serial_speed = START_DFU_FLASHER_SERIAL_SPEED;
#endif
#ifdef START_YMODEM_FLASHER_SERIAL_SPEED
static uint32_t start_ymodem_flasher_serial_speed = START_YMODEM_FLASHER_SERIAL_SPEED;
#endif

ymodem_serial_flash_update_handler Ymodem_Serial_Flash_Update_Handler = NULL;

volatile uint8_t SPARK_CLOUD_SOCKETED;
volatile uint8_t SPARK_CLOUD_CONNECTED;
volatile uint8_t SPARK_FLASH_UPDATE;
volatile uint32_t TimingFlashUpdateTimeout;

static_assert(SYSTEM_FLAG_OTA_UPDATE_PENDING==0, "system flag value");
static_assert(SYSTEM_FLAG_OTA_UPDATE_ENABLED==1, "system flag value");
static_assert(SYSTEM_FLAG_RESET_PENDING==2, "system flag value");
static_assert(SYSTEM_FLAG_RESET_ENABLED==3, "system flag value");
static_assert(SYSTEM_FLAG_STARTUP_SAFE_LISTEN_MODE == 4, "system flag value");
static_assert(SYSTEM_FLAG_WIFITESTER_OVER_SERIAL1 == 5, "system flag value");
static_assert(SYSTEM_FLAG_PUBLISH_RESET_INFO == 6, "system flag value");
static_assert(SYSTEM_FLAG_RESET_NETWORK_ON_CLOUD_ERRORS == 7, "system flag value");
static_assert(SYSTEM_FLAG_MAX == 8, "system flag max value");

volatile uint8_t systemFlags[SYSTEM_FLAG_MAX] = {
    0, 1, // OTA updates pending/enabled
    0, 1, // Reset pending/enabled
    0,    // SYSTEM_FLAG_STARTUP_SAFE_LISTEN_MODE,
    0,    // SYSTEM_FLAG_SETUP_OVER_SERIAL1
    1,    // SYSTEM_FLAG_PUBLISH_RESET_INFO
    1     // SYSTEM_FLAG_RESET_NETWORK_ON_CLOUD_ERRORS
};

const uint16_t SAFE_MODE_LISTEN = 0x5A1B;

void system_flag_changed(system_flag_t flag, uint8_t oldValue, uint8_t newValue)
{
    if (flag == SYSTEM_FLAG_STARTUP_SAFE_LISTEN_MODE)
    {
        HAL_Core_Write_Backup_Register(BKP_DR_10, newValue ? SAFE_MODE_LISTEN : 0xFFFF);
    }
}

int system_set_flag(system_flag_t flag, uint8_t value, void*)
{
    if (flag>=SYSTEM_FLAG_MAX)
        return -1;

    if (systemFlags[flag]!=value) {
        uint8_t oldValue = systemFlags[flag];
        systemFlags[flag] = value;
        system_flag_changed(flag, oldValue, value);
    }
    return 0;
}


int system_get_flag(system_flag_t flag, uint8_t* value, void*)
{
    if (flag>=SYSTEM_FLAG_MAX)
        return -1;
    if (value)
    {
        if (flag == SYSTEM_FLAG_STARTUP_SAFE_LISTEN_MODE)
        {
            uint16_t reg = HAL_Core_Read_Backup_Register(BKP_DR_10);
            *value = (reg == SAFE_MODE_LISTEN);
        }
        else
        {
            *value = systemFlags[flag];
        }
    }
    return 0;
}


void set_ymodem_serial_flash_update_handler(ymodem_serial_flash_update_handler handler)
{
    Ymodem_Serial_Flash_Update_Handler = handler;
}

void set_start_dfu_flasher_serial_speed(uint32_t speed)
{
#ifdef START_DFU_FLASHER_SERIAL_SPEED
    start_dfu_flasher_serial_speed = speed;
#endif
}

void set_start_ymodem_flasher_serial_speed(uint32_t speed)
{
#ifdef START_YMODEM_FLASHER_SERIAL_SPEED
    start_ymodem_flasher_serial_speed = speed;
#endif
}

bool system_firmwareUpdate(Stream* stream, void* reserved)
{
#if PLATFORM_ID>2
    set_ymodem_serial_flash_update_handler(Ymodem_Serial_Flash_Update);
#endif
    system_file_transfer_t tx;
    tx.descriptor.store = FileTransfer::Store::FIRMWARE;
    tx.stream = stream;
    return system_fileTransfer(&tx);
}

bool system_fileTransfer(system_file_transfer_t* tx, void* reserved)
{
    bool status = false;
    Stream* serialObj = tx->stream;

    if (NULL != Ymodem_Serial_Flash_Update_Handler)
    {
        status = Ymodem_Serial_Flash_Update_Handler(serialObj, tx->descriptor, NULL);
        SPARK_FLASH_UPDATE = 0;
        TimingFlashUpdateTimeout = 0;

        if (status == true)
        {
            if (tx->descriptor.store==FileTransfer::Store::FIRMWARE) {
                serialObj->println("Restarting system to apply firmware update...");
                HAL_Delay_Milliseconds(100);
                HAL_Core_System_Reset_Ex(RESET_REASON_UPDATE, 0, nullptr);
            }
        }
    }
    else
    {
        serialObj->println("Firmware update using this terminal is not supported!");
        serialObj->println("Add #include \"Ymodem/Ymodem.h\" to your sketch and try again.");
    }
    return status;
}

void system_lineCodingBitRateHandler(uint32_t bitrate)
{
// todo - ideally the system should post a reset pending event before
// resetting. This does mean the application can block entering listening mode

#ifdef START_DFU_FLASHER_SERIAL_SPEED
    if (bitrate == start_dfu_flasher_serial_speed)
    {
        network.connect_cancel(true);
        //Reset device and briefly enter DFU bootloader mode
        System.dfu(false);
    }
#endif
#ifdef START_YMODEM_FLASHER_SERIAL_SPEED
    if (!network_listening(0, 0, NULL) && bitrate == start_ymodem_flasher_serial_speed)
    {
        network_listen(0, 0, 0);
    }
#endif
}

uint32_t timeRemaining(uint32_t start, uint32_t duration)
{
    uint32_t elapsed = HAL_Timer_Milliseconds()-start;
    return (elapsed>=duration) ? 0 : duration-elapsed;
}

void set_flag(void* flag)
{
	volatile uint8_t* p = (volatile uint8_t*)flag;
	*p = true;
}

int Spark_Prepare_For_Firmware_Update(FileTransfer::Descriptor& file, uint32_t flags, void* reserved)
{
    if (file.store==FileTransfer::Store::FIRMWARE)
    {
        // address is relative to the OTA region. Normally will be 0.
        file.file_address = HAL_OTA_FlashAddress() + file.chunk_address;

        // chunk_size 0 indicates defaults.
        if (file.chunk_size==0) {
            file.chunk_size = HAL_OTA_ChunkSize();
            file.file_length = HAL_OTA_FlashLength();
        }
    }
    int result = 0;
    if (flags & 1) {
        // only check address
    }
    else {
        uint32_t start = HAL_Timer_Milliseconds();
        system_set_flag(SYSTEM_FLAG_OTA_UPDATE_PENDING, 1, nullptr);

        volatile bool flag = false;
        system_notify_event(firmware_update_pending, 0, nullptr, set_flag, (void*)&flag);

        System.waitCondition([&flag]{return flag;}, timeRemaining(start, 30000));

        system_set_flag(SYSTEM_FLAG_OTA_UPDATE_PENDING, 0, nullptr);
        	if (System.updatesEnabled())		// application event is handled asynchronously
        {
            RGB.control(true);
            // Get base color used for the update process indication
            const LEDStatusData* status = led_signal_status(LED_SIGNAL_FIRMWARE_UPDATE, nullptr);
            RGB.color(status ? status->color : RGB_COLOR_MAGENTA);
            SPARK_FLASH_UPDATE = 1;
            TimingFlashUpdateTimeout = 0;
            system_notify_event(firmware_update, firmware_update_begin, &file);
            HAL_FLASH_Begin(file.file_address, file.file_length, NULL);
        }
        else
        {
            result = 1;     // updates disabled
        }
    }
    return result;
}

void system_pending_shutdown()
{
    uint8_t was_set = false;
    system_get_flag(SYSTEM_FLAG_RESET_PENDING, &was_set, nullptr);
    if (!was_set) {
        system_set_flag(SYSTEM_FLAG_RESET_PENDING, 1, nullptr);
        system_notify_event(reset_pending);
    }
}

inline bool canShutdown()
{
    return (System.resetPending() && System.resetEnabled());
}

void system_shutdown_if_enabled(void* data=nullptr)
{
    // shutdown if user initiated poweroff or system reset is allowed
    if (canShutdown())
    {
        if (SYSTEM_POWEROFF) {              // shutdown network module too.
            system_sleep(SLEEP_MODE_SOFTPOWEROFF, 0, 0, NULL);
        }
        else {
            System.reset();
        }
    }
}

void system_shutdown_if_needed()
{
    static bool in_shutdown = false;
    if (canShutdown() && !in_shutdown)
    {
        in_shutdown = true;
        system_notify_event(reset, 0, nullptr, system_shutdown_if_enabled);

#if PLATFORM_THREADING
        // timeout for 30 seconds. Keep the system thread pumping queue messages and the background task running
        system_tick_t start = millis();
        while (canShutdown() && (millis()-start)<30000)
        {
            // todo - find a more enapsulated way for the SystemThread to take care of re-entranly
            // doing work.
            spark_process();
            SystemThread.process();
        }
        in_shutdown = false;
        system_shutdown_if_enabled();
#endif
    }
}

int Spark_Finish_Firmware_Update(FileTransfer::Descriptor& file, uint32_t flags, void* module)
{
    using namespace particle::protocol;
    SPARK_FLASH_UPDATE = 0;
    TimingFlashUpdateTimeout = 0;
    //DEBUG("update finished flags=%d store=%d", flags, file.store);
    int res = 1;

    hal_module_t mod;

    if ((flags & (UpdateFlag::VALIDATE_ONLY | UpdateFlag::SUCCESS)) == (UpdateFlag::VALIDATE_ONLY | UpdateFlag::SUCCESS)) {
        res = HAL_FLASH_OTA_Validate(module ? (hal_module_t*)module : &mod, true, (module_validation_flags_t)(MODULE_VALIDATION_INTEGRITY | MODULE_VALIDATION_DEPENDENCIES_FULL), NULL);
        return res;
    }

    if (flags & UpdateFlag::SUCCESS) {    // update successful
        if (file.store==FileTransfer::Store::FIRMWARE)
        {
            hal_update_complete_t result = HAL_FLASH_End(module ? (hal_module_t*)module : &mod);
            system_notify_event(firmware_update, result!=HAL_UPDATE_ERROR ? firmware_update_complete : firmware_update_failed, &file);
            res = (result == HAL_UPDATE_ERROR);

            // always restart for now
            if (true || result==HAL_UPDATE_APPLIED_PENDING_RESTART)
            {
                system_pending_shutdown();
            }
        }
    }
    else
    {
        system_notify_event(firmware_update, firmware_update_failed, &file);
    }

    RGB.control(false);
    return res;
}

int Spark_Save_Firmware_Chunk(FileTransfer::Descriptor& file, const uint8_t* chunk, void* reserved)
{
    TimingFlashUpdateTimeout = 0;
    int result = -1;
    system_notify_event(firmware_update, firmware_update_progress, &file);
    if (file.store==FileTransfer::Store::FIRMWARE)
    {
        result = HAL_FLASH_Update(chunk, file.chunk_address, file.chunk_size, NULL);
        LED_Toggle(LED_RGB);
    }
    return result;
}


class AppendBase {

    appender_fn fn;
    void* data;

protected:

    template<typename T> inline bool writeDirect(const T& value) {
		return fn(data, (const uint8_t*)&value, sizeof(value));
	}

public:

    AppendBase(appender_fn fn, void* data) {
        this->fn = fn; this->data = data;
    }

    bool write(const char* string) const {
        return fn(data, (const uint8_t*)string, strlen(string));
    }

    bool write(char* string) const {
        return fn(data, (const uint8_t*)string, strlen(string));
    }

    bool write(char c) {
        return writeDirect(c);
    }
};


class AppendData : public AppendBase {
public:
	AppendData(appender_fn fn, void* data) : AppendBase(fn, data) {}

    bool write(uint16_t value) {
    		return writeDirect(value);
    }

    bool write(int32_t value) {
    		return writeDirect(value);
    }

};


class AppendJson : public AppendBase
{
	using super = AppendBase;
public:
	AppendJson(appender_fn fn, void* data) : AppendBase(fn, data) {}

    bool write_quoted(const char* value) {
        return write('"') &&
               write(value) &&
               write('"');
    }

    bool write_attribute(const char* name) {
        return
                write_quoted(name) &&
                write(':');
    }

    bool write_string(const char* name, const char* value) {
        return write_attribute(name) &&
               write_quoted(value) &&
               next();
    }

    bool newline() { return true; /*return write("\r\n");*/ }

    bool write_value(const char* name, int value) {
        return write_attribute(name) &&
               write(value) &&
               next();
    }

    bool end_list() {
        return write_attribute("_") &&
               write_quoted("");
    }

    bool write(int value) {
        char buf[12];
        return write(itoa(value, buf, 10));
    }

<<<<<<< HEAD
    bool write(int value) {
        char buf[12];
        return write(itoa(value, buf, 10));
    }

    bool write(const char* string) {
        return fn(data, (const uint8_t*)string, strlen(string));
=======
    inline bool write(char c) {
    		return super::write(c);
    }

    inline bool write(const char* c) {
    		return super::write(c);
>>>>>>> d9831de2
    }


    bool next() { return write(',') && newline(); }

    bool write_key_values(size_t count, const key_value* key_values)
    {
        bool result = true;
        while (count-->0) {
            result = result && write_key_value(key_values++);
        }
        return result;
    }

    bool write_key_value(const key_value* kv)
    {
        return write_string(kv->key, kv->value);
    }
};


const char* module_function_string(module_function_t func) {
    switch (func) {
        case MODULE_FUNCTION_NONE: return "n";
        case MODULE_FUNCTION_RESOURCE: return "r";
        case MODULE_FUNCTION_BOOTLOADER: return "b";
        case MODULE_FUNCTION_MONO_FIRMWARE: return "m";
        case MODULE_FUNCTION_SYSTEM_PART: return "s";
        case MODULE_FUNCTION_USER_PART: return "u";
        default: return "_";
    }
}

const char* module_store_string(module_store_t store) {
    switch (store) {
        case MODULE_STORE_MAIN: return "m";
        case MODULE_STORE_BACKUP: return "b";
        case MODULE_STORE_FACTORY: return "f";
        case MODULE_STORE_SCRATCHPAD: return "t";
        default: return "_";
    }
}

const char* module_name(uint8_t index, char* buf)
{
    return itoa(index, buf, 10);
}

bool module_info_to_json(appender_fn append, void* append_data, const hal_module_t* module, uint32_t flags)
{
    AppendJson json(append, append_data);
    char buf[65];
    bool result = true;
    const module_info_t* info = module->info;

    buf[64] = 0;
    bool output_uuid = module->suffix && module_function(info)==MODULE_FUNCTION_USER_PART;
    result &= json.write('{') && json.write_value("s", module->bounds.maximum_size) && json.write_string("l", module_store_string(module->bounds.store))
            && json.write_value("vc",module->validity_checked) && json.write_value("vv", module->validity_result)
      && (!output_uuid || json.write_string("u", bytes2hexbuf(module->suffix->sha, 32, buf)))
      && (!info || (json.write_string("f", module_function_string(module_function(info)))
                    && json.write_string("n", module_name(module_index(info), buf))
                    && json.write_value("v", info->module_version)
                    && (!(flags & MODULE_INFO_JSON_INCLUDE_PLATFORM_ID) || json.write_value("p", info->platform_id))))
    // on the photon we have just one dependency, this will need generalizing for other platforms
      && json.write_attribute("d") && json.write('[');

    for (unsigned int d=0; d<2 && info; d++) {
        const module_dependency_t& dependency = d == 0 ? info->dependency : info->dependency2;
        module_function_t function = module_function_t(dependency.module_function);
        if (function==MODULE_FUNCTION_NONE) // skip empty dependents
            continue;
        if (d) result &= json.write(',');
        result &= json.write('{')
          && json.write_string("f", module_function_string(function))
          && json.write_string("n", module_name(dependency.module_index, buf))
          && json.write_value("v", dependency.module_version)
           && json.end_list() && json.write('}');
    }
    result &= json.write("]}");

    return result;
}

bool system_info_to_json(appender_fn append, void* append_data, hal_system_info_t& system)
{
    AppendJson json(append, append_data);
    bool result = true;
    result &= json.write_value("p", system.platform_id)
        && json.write_key_values(system.key_value_count, system.key_values)
        && json.write_attribute("m")
        && json.write('[');
    for (unsigned i=0; i<system.module_count; i++) {
        if (i) result &= json.write(',');
        const hal_module_t& module = system.modules[i];
        result &= module_info_to_json(append, append_data, &module, 0);
    }

    result &= json.write(']');
    return result;
}

bool ota_update_info(appender_fn append, void* append_data, void* mod, bool full, void* reserved)
{
    bool result = true;
    AppendJson json(append, append_data);
    //result &= json.write('{');
    result &= json.write_attribute("u");
    result &= module_info_to_json(append, append_data, (hal_module_t*)mod, MODULE_INFO_JSON_INCLUDE_PLATFORM_ID);
    if (full) {
        result &= json.write(",");
        result &= json.write_attribute("s");
        result &= json.write('{');
        result &= system_module_info(append, append_data, NULL);
        result &= json.write('}');
    }
    //result &= json.write('}');
    return result;
}

bool system_module_info(appender_fn append, void* append_data, void* reserved)
{
    hal_system_info_t info;
    memset(&info, 0, sizeof(info));
    info.size = sizeof(info);
    HAL_System_Info(&info, true, NULL);
    bool result = system_info_to_json(append, append_data, info);
    HAL_System_Info(&info, false, NULL);
    return result;
}

bool system_metrics(appender_fn appender, void* append_data, uint32_t page, void* reserved) {
    const int ret = system_format_diag_data(nullptr, 0, 0, appender, append_data, nullptr);
    return (ret == 0 ? true : false);
};

bool append_system_version_info(Appender* appender)
{
    bool result = appender->append("system firmware version: " stringify(SYSTEM_VERSION_STRING)
#if  defined(SYSTEM_MINIMAL)
" minimal"
#endif
    "\n");

    return result;
}

namespace {

using namespace particle;

<<<<<<< HEAD
bool formatDiagSourceError(const char* name, int error, AppendJson* json) {
    return json->write_attribute(name) &&
            json->write('{') &&
            json->write_attribute("err") &&
            json->write(error) &&
            json->write('}') &&
            json->next();
}

int formatDiagSourceData(const diag_source* src, void* append) {
    if (!src->name) {
        return 0; // TODO: Use ID as a data source name
    }
    const auto json = static_cast<AppendJson*>(append);
    switch (src->type) {
    case DIAG_TYPE_INT: {
        AbstractIntegerDiagnosticData::IntType val = 0;
        const int ret = AbstractIntegerDiagnosticData::get(src, val);
        if ((ret == 0 && !json->write_value(src->name, val)) ||
                (ret != 0 && !formatDiagSourceError(src->name, ret, json))) {
            return SYSTEM_ERROR_TOO_LARGE;
        }
        break;
    }
    default:
        return SYSTEM_ERROR_NOT_SUPPORTED;
    }
    return 0;
}

} // namespace

int system_format_diag_data(const uint16_t* id, size_t count, unsigned flags, appender_fn append, void* append_data,
        void* reserved) {
    AppendJson json(append, append_data);
    if (!json.write('{')) {
        return SYSTEM_ERROR_TOO_LARGE;
    }
    if (id) {
        // Dump specified data sources
        for (size_t i = 0; i < count; ++i) {
            const diag_source* src = nullptr;
            int ret = diag_get_source(id[i], &src, nullptr);
            if (ret != 0) {
                return ret;
            }
            ret = formatDiagSourceData(src, &json);
            if (ret != 0) {
                return ret;
            }
        }
    } else {
        // Dump all data sources
        const int ret = diag_enum_sources(formatDiagSourceData, nullptr, &json, nullptr);
        if (ret != 0) {
            return ret;
        }
    }
    if (!json.end_list() || !json.write('}')) { // TODO: Use spark::JSONWriter
        return SYSTEM_ERROR_TOO_LARGE;
    }
    return 0;
}
=======
template <typename T>
class AbstractDiagnosticsFormatter {


protected:

	inline T& formatter() {
		return formatter(this);
	}

	static inline T& formatter(void* fmt) {
		return *reinterpret_cast<T*>(fmt);
	}

	static int formatSourceData(const diag_source* src, void* fmt) {
		return formatter(fmt).formatSource(src);
	}

	int formatSource(const diag_source* src) {
		T& fmt = formatter();
		if (!fmt.isSourceOk(src)) {
			return 0;
		}
	    switch (src->type) {
	    case DIAG_TYPE_INT: {
	        AbstractIntegerDiagnosticData::IntType val = 0;
	        const int ret = AbstractIntegerDiagnosticData::get(src, val);
	        if ((ret == 0 && !fmt.formatSourceInt(src, val)) || (ret != 0 && !fmt.formatSourceError(src, ret))) {
	            return SYSTEM_ERROR_TOO_LARGE;
	        }
	        break;
	    }
	    default:
	        return SYSTEM_ERROR_NOT_SUPPORTED;
	    }
	    return 0;
	}

	static int formatSources(T& formatter, const uint16_t* id, size_t count, unsigned flags) {
	    if (!formatter.openDocument()) {
			return SYSTEM_ERROR_TOO_LARGE;
	    }
		if (id) {
			// Dump specified data sources
			for (size_t i = 0; i < count; ++i) {
				const diag_source* src = nullptr;
				int ret = diag_get_source(id[i], &src, nullptr);
				if (ret != 0) {
					return ret;
				}
				ret = formatter.formatSource(src);
				if (ret != 0) {
					return ret;
				}
			}
		} else {
			// Dump all data sources
			const int ret = diag_enum_sources(formatSourceData, nullptr, &formatter, nullptr);
			if (ret != 0) {
				return ret;
			}
		}
		if (!formatter.closeDocument()) {
			return SYSTEM_ERROR_TOO_LARGE;
		}
		return 0;
	}

public:

	int format(const uint16_t* id, size_t count, unsigned flags) {
		return formatSources(formatter(this), id, count, flags);
	}
};


class JsonDiagnosticsFormatter : public AbstractDiagnosticsFormatter<JsonDiagnosticsFormatter> {

	AppendJson& json;

public:
	JsonDiagnosticsFormatter(AppendJson& appender_) : json(appender_) {}

	inline bool openDocument() {
	    return json.write('{');
	}

	inline bool closeDocument() {
		return json.end_list() && json.write('}'); // TODO: Use spark::JSONWriter
	}

	bool formatSourceError(const diag_source* src, int error) {
	    return json.write_attribute(src->name) &&
	            json.write('{') &&
	            json.write_attribute("err") &&
	            json.write(error) &&
	            json.write('}') &&
	            json.next();
	}

	inline bool isSourceOk(const diag_source* src) {
	    return (src->name);
	}

	inline bool formatSourceInt(const diag_source* src, AbstractIntegerDiagnosticData::IntType val) {
		return json.write_value(src->name, val);
	}
};


class BinaryDiagnosticsFormatter : public AbstractDiagnosticsFormatter<BinaryDiagnosticsFormatter> {

	AppendData& data;

	using value = AbstractIntegerDiagnosticData::IntType;
	using id = typeof(diag_source::id);

public:
	BinaryDiagnosticsFormatter(AppendData& appender_) : data(appender_) {}


	inline bool openDocument() {
		return data.write(uint16_t(sizeof(id))) && data.write(uint16_t(sizeof(value)));
	}

	inline bool closeDocument() {
		return true;
	}

	bool formatSourceError(const diag_source* src, int error) {
		return true;
	}

	inline bool isSourceOk(const diag_source* src) {
	    return true;
	}

	inline bool formatSourceInt(const diag_source* src, AbstractIntegerDiagnosticData::IntType val) {
		return data.write(src->id) && data.write(val);
	}

};


} // namespace



int system_format_diag_data(const uint16_t* id, size_t count, unsigned flags, appender_fn append, void* append_data,
        void* reserved) {
	if (flags & 1) {
		AppendData data(append, append_data);
		BinaryDiagnosticsFormatter fmt(data);
	    return fmt.format(id, count, flags);
	}
	else {
	    AppendJson json(append, append_data);
	    JsonDiagnosticsFormatter fmt(json);
	    return fmt.format(id, count, flags);
	}
}

bool system_metrics(appender_fn appender, void* append_data, uint32_t flags, uint32_t page, void* reserved) {
    const int ret = system_format_diag_data(nullptr, 0, flags, appender, append_data, nullptr);
    return ret == 0;
};
>>>>>>> d9831de2
<|MERGE_RESOLUTION|>--- conflicted
+++ resolved
@@ -445,27 +445,19 @@
                write_quoted("");
     }
 
+    }
+
     bool write(int value) {
         char buf[12];
         return write(itoa(value, buf, 10));
     }
 
-<<<<<<< HEAD
-    bool write(int value) {
-        char buf[12];
-        return write(itoa(value, buf, 10));
-    }
-
-    bool write(const char* string) {
-        return fn(data, (const uint8_t*)string, strlen(string));
-=======
     inline bool write(char c) {
     		return super::write(c);
     }
 
     inline bool write(const char* c) {
     		return super::write(c);
->>>>>>> d9831de2
     }
 
 
@@ -617,7 +609,6 @@
 
 using namespace particle;
 
-<<<<<<< HEAD
 bool formatDiagSourceError(const char* name, int error, AppendJson* json) {
     return json->write_attribute(name) &&
             json->write('{') &&
@@ -681,7 +672,6 @@
     }
     return 0;
 }
-=======
 template <typename T>
 class AbstractDiagnosticsFormatter {
 
@@ -847,5 +837,4 @@
 bool system_metrics(appender_fn appender, void* append_data, uint32_t flags, uint32_t page, void* reserved) {
     const int ret = system_format_diag_data(nullptr, 0, flags, appender, append_data, nullptr);
     return ret == 0;
-};
->>>>>>> d9831de2
+};