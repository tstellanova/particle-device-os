/**
 ******************************************************************************
 * @file    spark_wiring_cloud.h
 * @author  Satish Nair, Zachary Crockett, Matthew McGowan
 ******************************************************************************
  Copyright (c) 2013-2015 Particle Industries, Inc.  All rights reserved.

  This library is free software; you can redistribute it and/or
  modify it under the terms of the GNU Lesser General Public
  License as published by the Free Software Foundation, either
  version 3 of the License, or (at your option) any later version.

  This library is distributed in the hope that it will be useful,
  but WITHOUT ANY WARRANTY; without even the implied warranty of
  MERCHANTABILITY or FITNESS FOR A PARTICULAR PURPOSE.  See the GNU
  Lesser General Public License for more details.

  You should have received a copy of the GNU Lesser General Public
  License along with this library; if not, see <http://www.gnu.org/licenses/>.
  ******************************************************************************
 */

#pragma once

#include "spark_wiring_string.h"
#include "events.h"
#include "system_cloud.h"
#include "system_sleep.h"
#include "spark_protocol_functions.h"
#include "spark_wiring_system.h"
#include "spark_wiring_watchdog.h"
<<<<<<< HEAD
#include "spark_wiring_async.h"
=======
#include "spark_wiring_flags.h"
>>>>>>> 656851a0
#include "interrupts_hal.h"
#include "system_mode.h"
#include <functional>

using particle::Flags;

typedef std::function<user_function_int_str_t> user_std_function_int_str_t;
typedef std::function<void (const char*, const char*)> wiring_event_handler_t;

#ifdef SPARK_NO_CLOUD
#define CLOUD_FN(x,y) (y)
#else
#define CLOUD_FN(x,y) (x)
#endif

#ifndef __XSTRING
#define	__STRING(x)	#x		/* stringify without expanding x */
#define	__XSTRING(x)	__STRING(x)	/* expand x, then stringify */
#endif

enum PublishFlag: uint8_t {
    PUBLIC = PUBLISH_EVENT_FLAG_PUBLIC,
    PRIVATE = PUBLISH_EVENT_FLAG_PRIVATE,
    NO_ACK = PUBLISH_EVENT_FLAG_NO_ACK,
    WITH_ACK = PUBLISH_EVENT_FLAG_WITH_ACK
};

PARTICLE_DEFINE_FLAG_OPERATORS(PublishFlag)

class CloudClass {


public:

    template <typename T, class ... Types>
    static inline bool variable(const T &name, const Types& ... args)
    {
        static_assert(!IsStringLiteral(name) || sizeof(name) <= USER_VAR_KEY_LENGTH + 1,
            "\n\nIn Particle.variable, name must be " __XSTRING(USER_VAR_KEY_LENGTH) " characters or less\n\n");

        return _variable(name, args...);
    }


    static inline bool _variable(const char* varKey, const bool& var)
    {
        return _variable(varKey, &var, BOOLEAN);
    }

    static inline bool _variable(const char* varKey, const int& var)
    {
        return _variable(varKey, &var, INT);
    }

#if PLATFORM_ID!=3
    // compiling with gcc this function duplicates the previous one.
    static inline bool _variable(const char* varKey, const int32_t& var)
    {
        return _variable(varKey, &var, INT);
    }
#endif

    static inline bool _variable(const char* varKey, const uint32_t& var)
    {
        return _variable(varKey, &var, INT);
    }

#if PLATFORM_ID!=3
    static bool _variable(const char* varKey, const float& var)
    __attribute__((error("Please change the variable from type `float` to `double` for use with Particle.variable().")));
#endif

    static inline bool _variable(const char* varKey, const double& var)
    {
        return _variable(varKey, &var, DOUBLE);
    }

    static inline bool _variable(const char* varKey, const String& var)
    {
        return _variable(varKey, &var, STRING);
    }

    static inline bool _variable(const char* varKey, const char* var)
    {
        return _variable(varKey, var, STRING);
    }

    template<std::size_t N>
    static inline bool _variable(const char* varKey, const char var[N])
    {
        return _variable(varKey, var, STRING);
    }

    template<std::size_t N>
    static inline bool _variable(const char* varKey, const unsigned char var[N])
    {
        return _variable(varKey, var, STRING);
    }

    static inline bool _variable(const char *varKey, const uint8_t* userVar, const CloudVariableTypeString& userVarType)
    {
        return _variable(varKey, (const char*)userVar, userVarType);
    }

    template<typename T> static inline bool _variable(const char *varKey, const typename T::varref userVar, const T& userVarType)
    {
        return CLOUD_FN(spark_variable(varKey, (const void*)userVar, T::value(), NULL), false);
    }

    static inline bool _variable(const char *varKey, const int32_t* userVar, const CloudVariableTypeInt& userVarType)
    {
        return CLOUD_FN(spark_variable(varKey, (const void*)userVar, CloudVariableTypeInt::value(), NULL), false);
    }

    static inline bool _variable(const char *varKey, const uint32_t* userVar, const CloudVariableTypeInt& userVarType)
    {
        return CLOUD_FN(spark_variable(varKey, (const void*)userVar, CloudVariableTypeInt::value(), NULL), false);
    }

    // Return clear errors for common misuses of Particle.variable()
    template<typename T, std::size_t N>
    static inline bool _variable(const char *varKey, const T (*userVar)[N], const CloudVariableTypeString& userVarType)
    {
        static_assert(sizeof(T)==0, "\n\nUse Particle.variable(\"name\", myVar, STRING); without & in front of myVar\n\n");
        return false;
    }

    template<typename T>
    static inline bool _variable(const T *varKey, const String *userVar, const CloudVariableTypeString& userVarType)
    {
        spark_variable_t extra;
        extra.size = sizeof(extra);
        extra.update = update_string_variable;
        return CLOUD_FN(spark_variable(varKey, userVar, CloudVariableTypeString::value(), &extra), false);
    }

    template<typename T>
    static inline bool _variable(const T *varKey, const String &userVar, const CloudVariableTypeString& userVarType)
    {
        static_assert(sizeof(T)==0, "\n\nIn Particle.variable(\"name\", myVar, STRING); myVar must be declared as char myVar[] not String myVar\n\n");
        return false;
    }

    template <typename T, class ... Types>
    static inline bool function(const T &name, Types ... args)
    {
#if PLATFORM_ID!=3
        static_assert(!IsStringLiteral(name) || sizeof(name) <= USER_FUNC_KEY_LENGTH + 1,
            "\n\nIn Particle.function, name must be " __XSTRING(USER_FUNC_KEY_LENGTH) " characters or less\n\n");
#endif
        return _function(name, args...);
    }

    static bool _function(const char *funcKey, user_function_int_str_t* func)
    {
        return CLOUD_FN(register_function(call_raw_user_function, (void*)func, funcKey), false);
    }

    static bool _function(const char *funcKey, user_std_function_int_str_t func, void* reserved=NULL)
    {
#ifdef SPARK_NO_CLOUD
        return false;
#else
        bool success = false;
        if (func) // if the call-wrapper has wrapped a callable object
        {
            auto wrapper = new user_std_function_int_str_t(func);
            if (wrapper) {
                success = register_function(call_std_user_function, wrapper, funcKey);
            }
        }
        return success;
#endif
    }

    template <typename T>
    static bool _function(const char *funcKey, int (T::*func)(String), T *instance) {
      using namespace std::placeholders;
      return _function(funcKey, std::bind(func, instance, _1));
    }

<<<<<<< HEAD
    inline particle::Future<bool> publish(const char *eventName, PublishFlag eventType=PUBLIC)
    {
        return publish(eventName, NULL, 60, PublishFlag::flag_t(eventType));
    }

    inline particle::Future<bool> publish(const char *eventName, const char *eventData, PublishFlag eventType=PUBLIC)
=======
    inline bool publish(const char *eventName, Flags<PublishFlag> flags1 = PUBLIC, Flags<PublishFlag> flags2 = Flags<PublishFlag>())
>>>>>>> 656851a0
    {
        return publish(eventName, NULL, flags1, flags2);
    }

<<<<<<< HEAD
    inline particle::Future<bool> publish(const char *eventName, const char *eventData, PublishFlag f1, PublishFlag f2)
=======
    inline bool publish(const char *eventName, const char *eventData, Flags<PublishFlag> flags1 = PUBLIC, Flags<PublishFlag> flags2 = Flags<PublishFlag>())
>>>>>>> 656851a0
    {
        return publish(eventName, eventData, 60, flags1, flags2);
    }

<<<<<<< HEAD
    inline particle::Future<bool> publish(const char *eventName, const char *eventData, int ttl, PublishFlag eventType=PUBLIC)
=======
    inline bool publish(const char *eventName, const char *eventData, int ttl, Flags<PublishFlag> flags1 = PUBLIC, Flags<PublishFlag> flags2 = Flags<PublishFlag>())
>>>>>>> 656851a0
    {
        return publish_event(eventName, eventData, ttl, flags1 | flags2);
    }

    inline bool subscribe(const char *eventName, EventHandler handler, Spark_Subscription_Scope_TypeDef scope=ALL_DEVICES)
    {
        return CLOUD_FN(spark_subscribe(eventName, handler, NULL, scope, NULL, NULL), false);
    }

    inline bool subscribe(const char *eventName, EventHandler handler, const char *deviceID)
    {
        return CLOUD_FN(spark_subscribe(eventName, handler, NULL, MY_DEVICES, deviceID, NULL), false);
    }

    bool subscribe(const char *eventName, wiring_event_handler_t handler, Spark_Subscription_Scope_TypeDef scope=ALL_DEVICES)
    {
        return subscribe_wiring(eventName, handler, scope);
    }

    bool subscribe(const char *eventName, wiring_event_handler_t handler, const char *deviceID)
    {
        return subscribe_wiring(eventName, handler, MY_DEVICES, deviceID);
    }

    template <typename T>
    bool subscribe(const char *eventName, void (T::*handler)(const char *, const char *), T *instance, Spark_Subscription_Scope_TypeDef scope=ALL_DEVICES)
    {
        using namespace std::placeholders;
        return subscribe(eventName, std::bind(handler, instance, _1, _2), scope);
    }

    template <typename T>
    bool subscribe(const char *eventName, void (T::*handler)(const char *, const char *), T *instance, const char *deviceID)
    {
        using namespace std::placeholders;
        return subscribe(eventName, std::bind(handler, instance, _1, _2), deviceID);
    }

    void unsubscribe()
    {
        CLOUD_FN(spark_unsubscribe(NULL), (void)0);
    }

    bool syncTime(void)
    {
        return CLOUD_FN(spark_sync_time(NULL), false);
    }

    bool syncTimePending(void)
    {
        return connected() && CLOUD_FN(spark_sync_time_pending(nullptr), false);
    }

    bool syncTimeDone(void)
    {
        return !CLOUD_FN(spark_sync_time_pending(nullptr), false) || disconnected();
    }

    system_tick_t timeSyncedLast(void)
    {
        time_t dummy;
        return timeSyncedLast(dummy);
    }

    system_tick_t timeSyncedLast(time_t& tm)
    {
        tm = 0;
        return CLOUD_FN(spark_sync_time_last(&tm, nullptr), 0);
    }

    static void sleep(long seconds) __attribute__ ((deprecated("Please use System.sleep() instead.")))
    { SystemClass::sleep(seconds); }
    static void sleep(Spark_Sleep_TypeDef sleepMode, long seconds=0) __attribute__ ((deprecated("Please use System.sleep() instead.")))
    { SystemClass::sleep(sleepMode, seconds); }
    static void sleep(uint16_t wakeUpPin, InterruptMode edgeTriggerMode, long seconds=0) __attribute__ ((deprecated("Please use System.sleep() instead.")))
    { SystemClass::sleep(wakeUpPin, edgeTriggerMode, seconds); }

    static bool connected(void) { return spark_cloud_flag_connected(); }
    static bool disconnected(void) { return !connected(); }
    static void connect(void) {
        spark_cloud_flag_connect();
        if (system_thread_get_state(nullptr)==spark::feature::DISABLED &&
            SystemClass::mode() == SEMI_AUTOMATIC)
        {
            // Particle.connect() should be blocking in SEMI_AUTOMATIC mode when threading is disabled
            waitUntil(connected);
        }
    }
    static void disconnect(void) { spark_cloud_flag_disconnect(); }
    static void process(void) {
    		application_checkin();
    		spark_process();
    }
    static String deviceID(void) { return SystemClass::deviceID(); }

#if HAL_PLATFORM_CLOUD_UDP
    static void keepAlive(unsigned sec)
    {
        CLOUD_FN(spark_set_connection_property(particle::protocol::Connection::PING,
                                               sec * 1000, nullptr, nullptr),
                 (void)0);
    }
#endif

private:

    static bool register_function(cloud_function_t fn, void* data, const char* funcKey);
    static int call_raw_user_function(void* data, const char* param, void* reserved);
    static int call_std_user_function(void* data, const char* param, void* reserved);

    static void call_wiring_event_handler(const void* param, const char *event_name, const char *data);

<<<<<<< HEAD
    static particle::Future<bool> publish(const char *eventName, const char *eventData, int ttl, uint32_t flags);
=======
    static bool publish_event(const char *eventName, const char *eventData, int ttl, Flags<PublishFlag> flags);
>>>>>>> 656851a0

    static ProtocolFacade* sp()
    {
        return spark_protocol_instance();
    }

    bool subscribe_wiring(const char *eventName, wiring_event_handler_t handler, Spark_Subscription_Scope_TypeDef scope, const char *deviceID = NULL)
    {
#ifdef SPARK_NO_CLOUD
        return false;
#else
        bool success = false;
        if (handler) // if the call-wrapper has wrapped a callable object
        {
            auto wrapper = new wiring_event_handler_t(handler);
            if (wrapper) {
                success = spark_subscribe(eventName, (EventHandler)call_wiring_event_handler, wrapper, scope, deviceID, NULL);
            }
        }
        return success;
#endif
    }

    static const void* update_string_variable(const char* name, Spark_Data_TypeDef type, const void* var, void* reserved)
    {
        const String* s = (const String*)var;
        return s->c_str();
    }

    // Test if the paramater a regular C "string" literal
    template <typename T>
    constexpr static bool IsStringLiteral(const T& param) {
      return std::is_array<T>::value && std::is_same<typename std::remove_extent<T>::type, char>::value;
    }
};


extern CloudClass Spark __attribute__((deprecated("Spark is now Particle.")));
extern CloudClass Particle;<|MERGE_RESOLUTION|>--- conflicted
+++ resolved
@@ -29,11 +29,8 @@
 #include "spark_protocol_functions.h"
 #include "spark_wiring_system.h"
 #include "spark_wiring_watchdog.h"
-<<<<<<< HEAD
 #include "spark_wiring_async.h"
-=======
 #include "spark_wiring_flags.h"
->>>>>>> 656851a0
 #include "interrupts_hal.h"
 #include "system_mode.h"
 #include <functional>
@@ -215,36 +212,24 @@
       return _function(funcKey, std::bind(func, instance, _1));
     }
 
-<<<<<<< HEAD
-    inline particle::Future<bool> publish(const char *eventName, PublishFlag eventType=PUBLIC)
-    {
-        return publish(eventName, NULL, 60, PublishFlag::flag_t(eventType));
-    }
-
-    inline particle::Future<bool> publish(const char *eventName, const char *eventData, PublishFlag eventType=PUBLIC)
-=======
-    inline bool publish(const char *eventName, Flags<PublishFlag> flags1 = PUBLIC, Flags<PublishFlag> flags2 = Flags<PublishFlag>())
->>>>>>> 656851a0
+    inline particle::Future<bool> publish(const char *eventName, Flags<PublishFlag> flags1 = PUBLIC, Flags<PublishFlag> flags2 = Flags<PublishFlag>())
     {
         return publish(eventName, NULL, flags1, flags2);
     }
 
-<<<<<<< HEAD
-    inline particle::Future<bool> publish(const char *eventName, const char *eventData, PublishFlag f1, PublishFlag f2)
-=======
-    inline bool publish(const char *eventName, const char *eventData, Flags<PublishFlag> flags1 = PUBLIC, Flags<PublishFlag> flags2 = Flags<PublishFlag>())
->>>>>>> 656851a0
+    inline particle::Future<bool> publish(const char *eventName, const char *eventData, Flags<PublishFlag> flags1 = PUBLIC, Flags<PublishFlag> flags2 = Flags<PublishFlag>())
     {
         return publish(eventName, eventData, 60, flags1, flags2);
     }
 
-<<<<<<< HEAD
+    inline particle::Future<bool> publish(const char *eventName, const char *eventData, int ttl, Flags<PublishFlag> flags1 = PUBLIC, Flags<PublishFlag> flags2 = Flags<PublishFlag>())
+    {
+        return publish_event(eventName, eventData, ttl, flags1 | flags2);
+    }
+
     inline particle::Future<bool> publish(const char *eventName, const char *eventData, int ttl, PublishFlag eventType=PUBLIC)
-=======
-    inline bool publish(const char *eventName, const char *eventData, int ttl, Flags<PublishFlag> flags1 = PUBLIC, Flags<PublishFlag> flags2 = Flags<PublishFlag>())
->>>>>>> 656851a0
-    {
-        return publish_event(eventName, eventData, ttl, flags1 | flags2);
+    {
+        return publish(eventName, eventData, ttl, PublishFlag::flag_t(eventType));
     }
 
     inline bool subscribe(const char *eventName, EventHandler handler, Spark_Subscription_Scope_TypeDef scope=ALL_DEVICES)
@@ -355,11 +340,7 @@
 
     static void call_wiring_event_handler(const void* param, const char *event_name, const char *data);
 
-<<<<<<< HEAD
-    static particle::Future<bool> publish(const char *eventName, const char *eventData, int ttl, uint32_t flags);
-=======
-    static bool publish_event(const char *eventName, const char *eventData, int ttl, Flags<PublishFlag> flags);
->>>>>>> 656851a0
+    static particle::Future<bool> publish_event(const char *eventName, const char *eventData, int ttl, Flags<PublishFlag> flags);
 
     static ProtocolFacade* sp()
     {
