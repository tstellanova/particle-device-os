--- conflicted
+++ resolved
@@ -232,32 +232,20 @@
  *******************************************************************************/
 void Delay_Microsecond(uint32_t uSec)
 {
-	volatile uint32_t DWT_START = DWT->CYCCNT;
-
-<<<<<<< HEAD
-	// keep DWT_TOTAL from overflowing (max 59.652323s w/72MHz SystemCoreClock)
-	if(uSec > (UINT_MAX/SYSTEM_US_TICKS)) uSec = (UINT_MAX/SYSTEM_US_TICKS);
-
-	volatile uint32_t DWT_TOTAL = (SYSTEM_US_TICKS * uSec);
-	while((DWT->CYCCNT - DWT_START) < DWT_TOTAL);
-=======
-	while (1)
-	{
-	        KICK_WDT();
-		volatile uint32_t current_DWT_CYCCNT = DWT->CYCCNT;
-		volatile long elapsed_DWT_CYCCNT = current_DWT_CYCCNT - last_DWT_CYCCNT;
-
-		//Check for wrapping
-		if (elapsed_DWT_CYCCNT < 0)
-		{
-			elapsed_DWT_CYCCNT = last_DWT_CYCCNT + current_DWT_CYCCNT;
-		}
-		if((elapsed_DWT_CYCCNT / SYSTEM_US_TICKS) >= uSec)
-		{
-			break;
-		}
-	}
->>>>>>> 1a222a68
+  volatile uint32_t DWT_START = DWT->CYCCNT;
+
+  // keep DWT_TOTAL from overflowing (max 59.652323s w/72MHz SystemCoreClock)
+  if (uSec > (UINT_MAX / SYSTEM_US_TICKS))
+  {
+    uSec = (UINT_MAX / SYSTEM_US_TICKS);
+  }
+
+  volatile uint32_t DWT_TOTAL = (SYSTEM_US_TICKS * uSec);
+
+  while((DWT->CYCCNT - DWT_START) < DWT_TOTAL)
+  {
+    KICK_WDT();
+  }
 }
 
 void RTC_Configuration(void)
